/*
 * MicroHH
 * Copyright (c) 2011-2020 Chiel van Heerwaarden
 * Copyright (c) 2011-2020 Thijs Heus
 * Copyright (c) 2014-2020 Bart van Stratum
 *
 * This file is part of MicroHH
 *
 * MicroHH is free software: you can redistribute it and/or modify
 * it under the terms of the GNU General Public License as published by
 * the Free Software Foundation, either version 3 of the License, or
 * (at your option) any later version.

 * MicroHH is distributed in the hope that it will be useful,
 * but WITHOUT ANY WARRANTY; without even the implied warranty of
 * MERCHANTABILITY or FITNESS FOR A PARTICULAR PURPOSE.  See the
 * GNU General Public License for more details.

 * You should have received a copy of the GNU General Public License
 * along with MicroHH.  If not, see <http://www.gnu.org/licenses/>.
 */

#ifndef THERMO_MOIST_H
#define THERMO_MOIST_H

#include "boundary_cyclic.h"
#include "timedep.h"
#include "thermo.h"

class Master;
class Input;
class Netcdf_handle;
template<typename> class Grid;
template<typename> class Stats;
template<typename> class Diff;
template<typename> class Column;
template<typename> class Dump;
template<typename> class Cross;
template<typename> class Field3d;
template<typename> class Timedep;
template<typename> class Timeloop;


/**
 * Class for the dry thermodynamics.
 * This class is responsible for the computation of the right hand side term related to
 * the acceleration by buoyancy. In the dry thermodynamics temperature and buoyancy are
 * equivalent and no complex buoyancy function is required.
 */

 enum class Micro_type {disabled, two_mom_warm};

template<typename TF>
class Thermo_moist : public Thermo<TF>
{
    public:
        Thermo_moist(Master&, Grid<TF>&, Fields<TF>&, Input&); ///< Constructor of the moist thermodynamics class.
        virtual ~Thermo_moist(); ///< Destructor of the moist thermodynamics class.

        void init();
        void create(Input&, Netcdf_handle&, Stats<TF>&, Column<TF>&, Cross<TF>&, Dump<TF>&);
        void create_basestate(Input&, Netcdf_handle&);

        void exec(const double, Stats<TF>&); ///< Add the tendencies belonging to the buoyancy.
        unsigned long get_time_limit(unsigned long, double); ///< Compute the time limit (n/a for thermo_dry)

        void save(const int);
        void load(const int);

        void exec_stats(Stats<TF>&);
        void exec_cross(Cross<TF>&, unsigned long);
        void exec_dump(Dump<TF>&, unsigned long);
        void exec_column(Column<TF>&);

        bool check_field_exists(std::string name);
        void get_thermo_field(Field3d<TF>&, const std::string&, const bool, const bool);
        void get_radiation_fields(
                Field3d<TF>&, Field3d<TF>&, Field3d<TF>&, Field3d<TF>&, Field3d<TF>&) const;
        void get_radiation_fields(
<<<<<<< HEAD
            Field3d<TF>&, Field3d<TF>&, Field3d<TF>&, Field3d<TF>&, Field3d<TF>&, Field3d<TF>&) const;
=======
                Field3d<TF>&, Field3d<TF>&, Field3d<TF>&, Field3d<TF>&, Field3d<TF>&, Field3d<TF>&) const;
>>>>>>> 8e71469e
        void get_radiation_columns(Field3d<TF>&, std::vector<int>&, std::vector<int>&) const;
        void get_land_surface_fields(
            std::vector<TF>&, std::vector<TF>&, std::vector<TF>&, std::vector<TF>&, std::vector<TF>&);
        void get_buoyancy_surf(std::vector<TF>&, std::vector<TF>&, bool);
        void get_buoyancy_surf(std::vector<TF>&, std::vector<TF>&, std::vector<TF>&);
        void get_buoyancy_fluxbot(std::vector<TF>&, bool);
        void get_temperature_bot(Field3d<TF>&, bool);
        const std::vector<TF>& get_basestate_vector(std::string) const;
        TF get_db_ref() const;

        int get_bl_depth();
        TF get_buoyancy_diffusivity();

        void get_prog_vars(std::vector<std::string>&); ///< Retrieve a list of prognostic variables.

        #ifdef USECUDA
        // GPU functions and variables
        void prepare_device();
        void clear_device();
        void forward_device();
        void backward_device();

        void get_thermo_field_g(Field3d<TF>&, const std::string&, const bool);
        void get_buoyancy_surf_g(Field3d<TF>&);
        void get_buoyancy_surf_g(TF*, TF*, TF*);
        void get_buoyancy_fluxbot_g(Field3d<TF>&);
        TF* get_basestate_fld_g(std::string);
        void set_sun_location(Timeloop<TF>&);
        void set_background_column_shortwave(Thermo<TF>&);

        void get_radiation_fields_g(
                Field3d<TF>&, Field3d<TF>&, Field3d<TF>&, Field3d<TF>&, Field3d<TF>&) const;
        void get_radiation_fields_g(
                Field3d<TF>&, Field3d<TF>&, Field3d<TF>&, Field3d<TF>&, Field3d<TF>&, Field3d<TF>&) const;
        void get_radiation_columns_g(Field3d<TF>&, const int*, const int*, const int) const;
        void get_land_surface_fields_g(TF*, TF*, TF*, TF*, TF*);
        #endif

        // Empty functions that are allowed to pass.
        void get_mask(Stats<TF>&, std::string);
        bool has_mask(std::string);

        void update_time_dependent(Timeloop<TF>&); ///< Update the time dependent parameters.

    private:
        using Thermo<TF>::swthermo;
        using Thermo<TF>::master;
        using Thermo<TF>::grid;
        using Thermo<TF>::fields;

        Boundary_cyclic<TF> boundary_cyclic;
        Field3d_operators<TF> field3d_operators;
        Field3d_io<TF> field3d_io;

        // cross sections
        std::vector<std::string> crosslist;        ///< List with all crosses from ini file
        bool swcross_b;
        bool swcross_ql;
        bool swcross_qi;
        bool swcross_qlqi;
        bool swcross_qsat;
        bool swcross_qlqithv;

        std::vector<std::string> dumplist;         ///< List with all 3d dumps from the ini file.

        void create_stats(Stats<TF>&);   ///< Initialization of the statistics.
        void create_column(Column<TF>&); ///< Initialization of the single column output.
        void create_dump(Dump<TF>&);     ///< Initialization of the single column output.
        void create_cross(Cross<TF>&);   ///< Initialization of the single column output.
        std::vector<std::string> available_masks;   // Vector with the masks that fields can provide

        enum class Basestate_type {anelastic, boussinesq};

        struct Background_state
        {
            Basestate_type swbasestate;
            bool swupdatebasestate;
            TF pbot;    ///< Surface pressure.
            TF thvref0; ///< Reference potential temperature in case of Boussinesq

            std::vector<TF> thl0;
            std::vector<TF> qt0;
            std::vector<TF> thvref;
            std::vector<TF> thvrefh;
            std::vector<TF> pref;
            std::vector<TF> prefh;
            std::vector<TF> exnref;
            std::vector<TF> exnrefh;
            std::vector<TF> rhoref;
            std::vector<TF> rhorefh;

            // GPU functions and variables
            TF* thl0_g;
            TF* qt0_g;
            TF* thvref_g;
            TF* thvrefh_g;
            TF* pref_g;
            TF* prefh_g;
            TF* exnref_g;
            TF* exnrefh_g;
            TF* rhoref_g;
            TF* rhorefh_g;
        };

        Background_state bs;
        Background_state bs_stats;

        std::unique_ptr<Timedep<TF>> tdep_pbot;
        const std::string tend_name = "buoy";
        const std::string tend_longname = "Buoyancy";
};
#endif<|MERGE_RESOLUTION|>--- conflicted
+++ resolved
@@ -77,11 +77,7 @@
         void get_radiation_fields(
                 Field3d<TF>&, Field3d<TF>&, Field3d<TF>&, Field3d<TF>&, Field3d<TF>&) const;
         void get_radiation_fields(
-<<<<<<< HEAD
-            Field3d<TF>&, Field3d<TF>&, Field3d<TF>&, Field3d<TF>&, Field3d<TF>&, Field3d<TF>&) const;
-=======
                 Field3d<TF>&, Field3d<TF>&, Field3d<TF>&, Field3d<TF>&, Field3d<TF>&, Field3d<TF>&) const;
->>>>>>> 8e71469e
         void get_radiation_columns(Field3d<TF>&, std::vector<int>&, std::vector<int>&) const;
         void get_land_surface_fields(
             std::vector<TF>&, std::vector<TF>&, std::vector<TF>&, std::vector<TF>&, std::vector<TF>&);
