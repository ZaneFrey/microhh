/*
 * MicroHH
 * Copyright (c) 2011-2013 Chiel van Heerwaarden
 * Copyright (c) 2011-2013 Thijs Heus
 *
 * This file is part of MicroHH
 *
 * MicroHH is free software: you can redistribute it and/or modify
 * it under the terms of the GNU General Public License as published by
 * the Free Software Foundation, either version 3 of the License, or
 * (at your option) any later version.

 * MicroHH is distributed in the hope that it will be useful,
 * but WITHOUT ANY WARRANTY; without even the implied warranty of
 * MERCHANTABILITY or FITNESS FOR A PARTICULAR PURPOSE.  See the
 * GNU General Public License for more details.

 * You should have received a copy of the GNU General Public License
 * along with MicroHH.  If not, see <http://www.gnu.org/licenses/>.
 */

#ifndef THERMO_MOIST
#define THERMO_MOIST

#include "thermo.h"

// forward declarations to speed up build time
class cmaster;
class cgrid;
class cfields;
class cstats;
struct filter;

class cthermo_moist : public cthermo
{
  public:
    cthermo_moist(cmodel *);
    ~cthermo_moist();
    int readinifile(cinput *);
    int init();
    int create();
    int exec();
    int getfilter(cfield3d *, filter *);
    int execstats(filter *);
    int execcross();

    // functions to retrieve buoyancy properties, to be called from other classes
    int getbuoyancysurf(cfield3d *);
    int getbuoyancyfluxbot(cfield3d *);
    int checkthermofield(std::string name);
    int getthermofield(cfield3d *, cfield3d *, std::string name);
    int getprogvars(std::vector<std::string> *); ///< Retrieve a list of prognostic variables.

  private:
    double ps;
    double thvref;
    double rhos;
    double *pref;
    double *prefh;

    // cross sections
    std::vector<std::string> crosslist;        // List with all crosses from ini file
    std::vector<std::string> allowedcrossvars; // List with allowed cross variables

    bool allocated;
    cstats *stats;
<<<<<<< HEAD

    // filters
    int calcfilterql    (double *, double *, double *, int *, double *);
    int calcfilterqlcore(double *, double *, double *, int *, double *, double *);

    int calcbuoyancytend_2nd(double *, double *, double *, double *, double *, double *, double *);
    int calcbuoyancytend_4th(double *, double *, double *, double *, double *, double *, double *);
=======
    
    int calcbuoyancytend_2nd(double *, double *, double *, double *, double *, double *, double *, double *);
    int calcbuoyancytend_4th(double *, double *, double *, double *, double *, double *, double *, double *);
>>>>>>> d49f0749

    int calcbuoyancy(double *, double *, double *, double *, double *);

    int calchydropres(double *, double *, double *, double *, double *, double *, double *, double *, double *, double *);
    //int calchydropres_2nd(double *, double *, double *, double *, double *, double *, double *, double *, double *, double *);
    //int calchydropres_4th(double *, double *, double *, double *, double *);

    int calcqlfield(double *, double *, double *, double *);
    int calcbuoyancybot(double *, double *,
                        double *, double *,
                        double *, double *);
    int calcbuoyancyfluxbot(double *, double *, double *, double *, double *);

    inline double calcql(const double, const double, const double ,const double);
    inline double bu(const double, const double, const double, const double, const double);
    inline double bunoql(const double, const double, const double);
    inline double bufluxnoql(const double, const double, const double, const double, const double);
    inline double exner(const double);
    inline double exner2(const double);
    inline double rslf(const double, const double);
    inline double esl(const double);

    inline double interp2(const double, const double);
    inline double interp4(const double, const double, const double, const double);
};
#endif<|MERGE_RESOLUTION|>--- conflicted
+++ resolved
@@ -64,19 +64,14 @@
 
     bool allocated;
     cstats *stats;
-<<<<<<< HEAD
 
     // filters
     int calcfilterql    (double *, double *, double *, int *, double *);
     int calcfilterqlcore(double *, double *, double *, int *, double *, double *);
 
-    int calcbuoyancytend_2nd(double *, double *, double *, double *, double *, double *, double *);
-    int calcbuoyancytend_4th(double *, double *, double *, double *, double *, double *, double *);
-=======
-    
     int calcbuoyancytend_2nd(double *, double *, double *, double *, double *, double *, double *, double *);
     int calcbuoyancytend_4th(double *, double *, double *, double *, double *, double *, double *, double *);
->>>>>>> d49f0749
+
 
     int calcbuoyancy(double *, double *, double *, double *, double *);
 
