--- conflicted
+++ resolved
@@ -83,11 +83,7 @@
         virtual void get_radiation_fields(
                 Field3d<TF>&, Field3d<TF>&, Field3d<TF>&, Field3d<TF>&, Field3d<TF>&) const = 0;
         virtual void get_radiation_fields(
-<<<<<<< HEAD
-            Field3d<TF>&, Field3d<TF>&, Field3d<TF>&, Field3d<TF>&, Field3d<TF>&, Field3d<TF>&) const = 0;
-=======
                 Field3d<TF>&, Field3d<TF>&, Field3d<TF>&, Field3d<TF>&, Field3d<TF>&, Field3d<TF>&) const = 0;
->>>>>>> 8e71469e
         virtual void get_radiation_columns(Field3d<TF>&, std::vector<int>&, std::vector<int>&) const = 0;
         virtual void get_land_surface_fields(
                 std::vector<TF>&, std::vector<TF>&, std::vector<TF>&, std::vector<TF>&, std::vector<TF>&) = 0;
