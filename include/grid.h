/*
 * MicroHH
 * Copyright (c) 2011-2020 Chiel van Heerwaarden
 * Copyright (c) 2011-2020 Thijs Heus
 * Copyright (c) 2014-2020 Bart van Stratum
 *
 * This file is part of MicroHH
 *
 * MicroHH is free software: you can redistribute it and/or modify
 * it under the terms of the GNU General Public License as published by
 * the Free Software Foundation, either version 3 of the License, or
 * (at your option) any later version.

 * MicroHH is distributed in the hope that it will be useful,
 * but WITHOUT ANY WARRANTY; without even the implied warranty of
 * MERCHANTABILITY or FITNESS FOR A PARTICULAR PURPOSE.  See the
 * GNU General Public License for more details.

 * You should have received a copy of the GNU General Public License
 * along with MicroHH.  If not, see <http://www.gnu.org/licenses/>.
 */

#ifndef GRID_H
#define GRID_H

#ifdef USEMPI
#include <mpi.h>
#endif

#include <string>
#include <vector>
#include <array>
#include "defines.h"
#include "transpose.h"
<<<<<<< HEAD
class Netcdf_handle;
#include "timedep.h"

=======
#include "cuda_buffer.h"
>>>>>>> 85877741

class Master;
class Input;
template<typename> class Timeloop;
template<typename> class Timedep;
template<typename> class Stats;



enum class Grid_order { Second, Fourth };

template<typename TF>
struct Grid_data
{
    int itot; // Total number of grid cells in the x-direction.
    int jtot; // Total number of grid cells in the y-direction.
    int ktot; // Total number of grid cells in the z-direction.
    int ntot; // Total number of grid cells.

    int imax; // Number of grid cells in the x-direction for one process.
    int jmax; // Number of grid cells in the y-direction for one process.
    int kmax; // Number of grid cells in the z-direction for one process.
    int nmax; // Number of grid cells for one process.

    int iblock; // Number of grid cells in the x-direction for calculation blocks in transposes.
    int jblock; // Number of grid cells in the y-direction for calculation blocks in transposes.
    int kblock; // Number of grid cells in the z-direction for calculation blocks in transposes.

    int igc; // Number of ghost cells in the x-direction.
    int jgc; // Number of ghost cells in the y-direction.
    int kgc; // Number of ghost cells in the z-direction.

    int icells;  // Number of grid cells in the x-direction including ghost cells for one process.
    int jcells;  // Number of grid cells in the y-direction including ghost cells for one process.
    int ijcells; // Number of grid cells in the xy-plane including ghost cells for one process.
    int kcells;  // Number of grid cells in the z-direction including ghost cells for one process.
    int ncells;  // Total number of grid cells for one process including ghost cells.
    int istart;  // Index of the first grid point in the x-direction.
    int jstart;  // Index of the first grid point in the y-direction.
    int kstart;  // Index of the first grid point in the z-direction.
    int iend;    // Index of the last gridpoint+1 in the x-direction.
    int jend;    // Index of the last gridpoint+1 in the y-direction.
    int kend;    // Index of the last gridpoint+1 in the z-direction.

    TF xsize; // Size of the domain in the x-direction.
    TF ysize; // Size of the domain in the y-direction.
    TF zsize; // Size of the domain in the z-direction.

    TF dx;    // Distance between the center of two grid cell in the x-direction.
    TF dy;    // Distance between the center of two grid cell in the y-direction.
    TF dxi;   // Reciprocal of dx.
    TF dyi;   // Reciprocal of dy.

    std::vector<TF> dz;    // Distance between the faces of two grid cells in the z-direction.
    std::vector<TF> dzh;   // Distance between the centers of two grid cells in the z-direction.
    std::vector<TF> dzi;   // Reciprocal of dz.
    std::vector<TF> dzhi;  // Reciprocal of dzh.
    std::vector<TF> dzi4;  // Fourth order gradient of the distance between cell faces to be used in 4th-order schemes.
    std::vector<TF> dzhi4; // Fourth order gradient of the distance between cell centers to be used in 4th-order schemes.

    TF dzhi4bot;
    TF dzhi4top;

    std::vector<TF> x;  // Grid coordinate of cell center in x-direction.
    std::vector<TF> y;  // Grid coordinate of cell center in y-direction.
    std::vector<TF> z;  // Grid coordinate of cell center in z-direction.
    std::vector<TF> xh; // Grid coordinate of cell faces in x-direction.
    std::vector<TF> yh; // Grid coordinate of cell faces in x-direction.
    std::vector<TF> zh; // Grid coordinate of cell faces in x-direction.

    TF lat; // Latitude of the domain.
    TF lon; // Longitude of the domain.

    TF utrans; // Galilean transformation velocity in x-direction.
    TF vtrans; // Galilean transformation velocity in y-direction.

    // GPU fields and settings
    int ithread_block; // Number of grid cells in the x-direction for GPU thread block.
    int jthread_block; // Number of grid cells in the y-direction for GPU thread block.

    cuda_vector<TF> x_g;
    cuda_vector<TF> y_g;
    cuda_vector<TF> z_g;
    cuda_vector<TF> zh_g;
    cuda_vector<TF> dz_g;
    cuda_vector<TF> dzh_g;
    cuda_vector<TF> dzi_g;
    cuda_vector<TF> dzhi_g;
    cuda_vector<TF> dzi4_g;
    cuda_vector<TF> dzhi4_g;

    const std::array<int,3> uloc  = {{1,0,0}}; // Location of the u-velocity on the staggered grid
    const std::array<int,3> vloc  = {{0,1,0}}; // Location of the v-velocity on the staggered grid
    const std::array<int,3> wloc  = {{0,0,1}}; // Location of the w-velocity on the staggered grid
    const std::array<int,3> sloc  = {{0,0,0}}; // Location of the cell center on the staggered grid
    const std::array<int,3> uwloc = {{1,0,1}}; // Location of the u-flux on the staggered grid
    const std::array<int,3> vwloc = {{0,1,1}}; // Location of the v-flux on the staggered grid
};

/**
 * Class for the grid settings and operators.
 * This class contains the grid properties, such as dimensions and resolution.
 * The public funcions in this class contain operations that are called from many routines
 * in order to interpolate, transpose and save data. The MPI operations that work over multiple
 * processes on the entire grid are contained in this class.
 */
template<typename TF>
class Grid
{
    public:
        Grid(Master&, Input&); // Constructor of the grid class.
        ~Grid();               // Destructor of the grid class.

        void init();              // Initialization of the grid arrays.
        void create(Input&, Netcdf_handle&); // Creation of the grid data.
        void save();              // Saves grid data to file.
        void load(Input&, Netcdf_handle&);              // Loads grid data to file.

        void create_stats(Stats<TF>&);   ///< Initialization of the statistics.
        void exec_stats(Stats<TF>&);

        const Grid_data<TF>& get_grid_data() const;
        Grid_order get_spatial_order() const { return spatial_order; }

        void set_minimum_ghost_cells(int, int, int);

        // MPI functions
        void init_mpi(); // Creates the MPI data types used in grid operations.
        void exit_mpi(); // Destructs the MPI data types used in grid operations.

        // interpolation functions
        void interpolate_2nd(TF*, const TF*, const int[3], const int[3]); // Second order interpolation
        void interpolate_4th(TF*, const TF*, const int[3], const int[3]); // Fourth order interpolation

        void update_time_dependent(Timeloop<TF>&); ///< Update the time dependent parameters.

        // GPU functions
        void prepare_device(); // Load the arrays onto the GPU
        void clear_device();   // Deallocate the arrays onto the GPU

    private:
        Master& master; // Reference to master class.
        Transpose<TF> transpose;

        Grid_order spatial_order; // Default spatial order of the operators to be used on this grid.

        bool mpitypes;  // Boolean to check whether MPI datatypes are created.

        void calculate(); // Computation of dimensions, faces and ghost cells.
        void check_ghost_cells(); // Check whether slice thickness is at least equal to number of ghost cells.

        void save_grid(); // Save the grid properties.
        void load_grid(); // Load the grid properties.

        Grid_data<TF> gd;

        #ifdef USEMPI
        MPI_Datatype subi; // MPI datatype containing a subset of the entire x-axis.
        MPI_Datatype subj; // MPI datatype containing a subset of the entire y-axis.
        #endif

        bool swtimedep;
        std::map<std::string, Timedep<TF>*> tdep_latlon;

};
#endif<|MERGE_RESOLUTION|>--- conflicted
+++ resolved
@@ -32,21 +32,16 @@
 #include <array>
 #include "defines.h"
 #include "transpose.h"
-<<<<<<< HEAD
 class Netcdf_handle;
 #include "timedep.h"
-
-=======
 #include "cuda_buffer.h"
->>>>>>> 85877741
 
 class Master;
 class Input;
+class Netcdf_handle;
 template<typename> class Timeloop;
 template<typename> class Timedep;
 template<typename> class Stats;
-
-
 
 enum class Grid_order { Second, Fourth };
 
