/*
 * MicroHH
 * Copyright (c) 2011-2020 Chiel van Heerwaarden
 * Copyright (c) 2011-2020 Thijs Heus
 * Copyright (c) 2014-2020 Bart van Stratum
 *
 * This file is part of MicroHH
 *
 * MicroHH is free software: you can redistribute it and/or modify
 * it under the terms of the GNU General Public License as published by
 * the Free Software Foundation, either version 3 of the License, or
 * (at your option) any later version.

 * MicroHH is distributed in the hope that it will be useful,
 * but WITHOUT ANY WARRANTY; without even the implied warranty of
 * MERCHANTABILITY or FITNESS FOR A PARTICULAR PURPOSE.  See the
 * GNU General Public License for more details.

 * You should have received a copy of the GNU General Public License
 * along with MicroHH.  If not, see <http://www.gnu.org/licenses/>.
 */

#ifndef BOUNDARY_H
#define BOUNDARY_H

#include <memory>

#include "timedep.h"
#include "boundary_cyclic.h"
#include "boundary_outflow.h"
#include "field3d_io.h"

class Master;
class Netcdf_handle;
template<typename> class Grid;
template<typename> class Fields;
template<typename> class Diff;
template<typename> class Thermo;
template<typename> class Timedep;
template<typename> class Stats;
template<typename> class Column;
template<typename> class Cross;
template<typename> class Field3d;
<<<<<<< HEAD
template<typename> class Land_surface;
=======
template<typename> class Timeloop;
>>>>>>> e614616a

class Input;

enum class Boundary_type   {Dirichlet_type, Neumann_type, Flux_type, Ustar_type, Off_type};
enum class Boundary_w_type {Normal_type, Conservation_type};

// Size of lookup table in Boundary_surface
const int nzL_lut = 10000;

/**
 * Structure containing the boundary options and values per 3d field.
 */
template<typename TF>
struct Field3dBc
{
    TF bot; ///< Value of the bottom boundary.
    TF top; ///< Value of the top boundary.
    Boundary_type bcbot; ///< Switch for the bottom boundary.
    Boundary_type bctop; ///< Switch for the top boundary.
};

/**
 * Base class for the boundary scheme.
 * This class handles the case when the boundary is turned off. Derived classes are
 * implemented that handle different boundary schemes.
 */
template<typename TF>
class Boundary
{
    public:
        Boundary(Master&, Grid<TF>&, Fields<TF>&, Input&); ///< Constuctor of the boundary class.
        virtual ~Boundary(); ///< Destructor of the boundary class.

        static std::shared_ptr<Boundary> factory(Master&, Grid<TF>&, Fields<TF>&, Input&); ///< Factory function for boundary class generation.

        virtual void init(Input&, Thermo<TF>&);   ///< Initialize the fields.
        virtual void create(
                Input&, Netcdf_handle&, Stats<TF>&, Column<TF>&,
                Cross<TF>&, Timeloop<TF>&); ///< Create the fields.

        virtual void update_time_dependent(Timeloop<TF>&); ///< Update the time dependent parameters.

        virtual void set_values(); ///< Set all 2d fields to the prober BC value.

        virtual void set_ghost_cells(); ///< Set the top and bottom ghost cells
        virtual void set_ghost_cells_w(Boundary_w_type); ///< Update the boundary conditions.

<<<<<<< HEAD
        virtual void exec(Thermo<TF>&);
=======
        void set_prognostic_cyclic_bcs();

>>>>>>> e614616a
        virtual void exec_stats(Stats<TF>&); ///< Execute statistics of surface
        virtual void exec_column(Column<TF>&); ///< Execute column statistics of surface
        virtual void exec_cross(Cross<TF>&, unsigned long) {}; ///< Execute cross statistics of surface

        virtual void load(const int) {};
        virtual void save(const int) {};

        // virtual void get_mask(Field3d*, Field3d*, Mask*); ///< Calculate statistics mask
        // virtual void get_surface_mask(Field3d*);          ///< Calculate surface mask

        // Get functions for various 2D fields
        virtual const std::vector<TF>& get_z0m() const;
        virtual const std::vector<TF>& get_dudz() const;
        virtual const std::vector<TF>& get_dvdz() const;
        virtual const std::vector<TF>& get_dbdz() const;

        #ifdef USECUDA
        virtual TF* get_z0m_g();
        virtual TF* get_ustar_g();
        virtual TF* get_obuk_g();
        #endif

        std::string get_switch();

        // GPU functions and variables
        virtual void prepare_device();
        virtual void forward_device();
        virtual void backward_device();

    protected:
        Master& master;
        Grid<TF>& grid;
        Fields<TF>& fields;
        Boundary_cyclic<TF> boundary_cyclic;
        Field3d_io<TF> field3d_io;
        Boundary_outflow<TF> boundary_outflow;

        std::string swboundary;

        Boundary_type mbcbot;
        Boundary_type mbctop;

        TF ubot;
        TF utop;
        TF vbot;
        TF vtop;

        typedef std::map<std::string, Field3dBc<TF>> BcMap;
        BcMap sbc;

        std::map<std::string, Timedep<TF>*> tdep_bc;

        // Spatial sbot input:
        std::vector<std::string> sbot_2d_list;
        std::vector<std::string> scalar_outflow;

        // Time varying spatial sbot input:
        bool swtimedep_sbot_2d;
        unsigned int sbot_2d_loadtime;
        std::map<std::string, std::vector<TF>> sbot_2d_prev;
        std::map<std::string, std::vector<TF>> sbot_2d_next;
        unsigned long itime_sbot_2d_prev;
        unsigned long itime_sbot_2d_next;

        void process_bcs(Input&); ///< Process the boundary condition settings from the ini file.
        void process_time_dependent(Input&, Netcdf_handle&, Timeloop<TF>&); ///< Process the time dependent settings from the ini file.

        #ifdef USECUDA
        void clear_device();
        #endif

        // GPU functions and variables
        void set_bc_g(TF*, TF*, TF*, Boundary_type, TF, TF, TF); ///< Set the values for the boundary fields.

    private:
        virtual void update_slave_bcs(); // Update the slave boundary values.
};
#endif<|MERGE_RESOLUTION|>--- conflicted
+++ resolved
@@ -41,11 +41,7 @@
 template<typename> class Column;
 template<typename> class Cross;
 template<typename> class Field3d;
-<<<<<<< HEAD
-template<typename> class Land_surface;
-=======
 template<typename> class Timeloop;
->>>>>>> e614616a
 
 class Input;
 
@@ -93,12 +89,9 @@
         virtual void set_ghost_cells(); ///< Set the top and bottom ghost cells
         virtual void set_ghost_cells_w(Boundary_w_type); ///< Update the boundary conditions.
 
-<<<<<<< HEAD
-        virtual void exec(Thermo<TF>&);
-=======
         void set_prognostic_cyclic_bcs();
 
->>>>>>> e614616a
+        virtual void exec(Thermo<TF>&);
         virtual void exec_stats(Stats<TF>&); ///< Execute statistics of surface
         virtual void exec_column(Column<TF>&); ///< Execute column statistics of surface
         virtual void exec_cross(Cross<TF>&, unsigned long) {}; ///< Execute cross statistics of surface
