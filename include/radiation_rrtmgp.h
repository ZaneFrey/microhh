--- conflicted
+++ resolved
@@ -87,15 +87,6 @@
                 Input&, Netcdf_handle&, Thermo<TF>&, Stats<TF>&);
         void create_column_longwave(
                 Input&, Netcdf_handle&, Thermo<TF>&, Stats<TF>&,
-<<<<<<< HEAD
-                const Gas_concs<TF>&);
-        void create_column_shortwave(
-                Input&, Netcdf_handle&, Thermo<TF>&, Stats<TF>&,
-                const Gas_concs<TF>&);
-
-        void read_background_profiles(
-                Netcdf_handle&, const Gas_concs<TF>&);
-=======
                 const Gas_concs&);
         void create_column_shortwave(
                 Input&, Netcdf_handle&, Thermo<TF>&, Stats<TF>&,
@@ -103,24 +94,11 @@
 
         void read_background_profiles(
                 Netcdf_handle&, const Gas_concs&);
->>>>>>> 66c336f2
 
         void create_solver(
                 Input&, Netcdf_handle&, Thermo<TF>&, Stats<TF>&, Column<TF>&);
         void create_solver_longwave(
                 Input&, Netcdf_handle&, Thermo<TF>&, Stats<TF>&, Column<TF>&,
-<<<<<<< HEAD
-                const Gas_concs<TF>&);
-        void create_solver_shortwave(
-                Input&, Netcdf_handle&, Thermo<TF>&, Stats<TF>&, Column<TF>&,
-                const Gas_concs<TF>&);
-
-        void exec_longwave(
-                Thermo<TF>&, Timeloop<TF>&, Stats<TF>&,
-                Array<TF,2>&, Array<TF,2>&, Array<TF,2>&,
-                const Array<TF,2>&, const Array<TF,2>&, const Array<TF,1>&,
-                const Array<TF,2>&, const Array<TF,2>&, const Array<TF,2>&,
-=======
                 const Gas_concs&);
         void create_solver_shortwave(
                 Input&, Netcdf_handle&, Thermo<TF>&, Stats<TF>&, Column<TF>&,
@@ -131,30 +109,16 @@
                 Array<Float,2>&, Array<Float,2>&, Array<Float,2>&,
                 const Array<Float,2>&, const Array<Float,2>&, const Array<Float,1>&,
                 const Array<Float,2>&, const Array<Float,2>&, const Array<Float,2>&,
->>>>>>> 66c336f2
                 const bool);
 
         void exec_shortwave(
                 Thermo<TF>&, Timeloop<TF>&, Stats<TF>&,
-<<<<<<< HEAD
-                Array<TF,2>&, Array<TF,2>&, Array<TF,2>&, Array<TF,2>&,
-                const Array<TF,2>&, const Array<TF,2>&,
-                const Array<TF,2>&, const Array<TF,2>&, const Array<TF,2>&,
-                const bool);
-
-        bool is_day(TF);  // Switch between day/night, based on sza
-
-        // void exec_stats(Stats<TF>&, Thermo<TF>&, Timeloop<TF>&);
-        // void exec_cross(Cross<TF>&, const int, Thermo<TF>&, Timeloop<TF>&);
-        // void exec_dump(Dump<TF>&, const int, Thermo<TF>&, Timeloop<TF>&) {};
-=======
                 Array<Float,2>&, Array<Float,2>&, Array<Float,2>&, Array<Float,2>&,
                 const Array<Float,2>&, const Array<Float,2>&,
                 const Array<Float,2>&, const Array<Float,2>&, const Array<Float,2>&,
                 const bool);
 
         bool is_day(const Float); // Switch between day/night, based on sza
->>>>>>> 66c336f2
 
         const std::string tend_name = "rad";
         const std::string tend_longname = "Radiation";
@@ -170,15 +134,6 @@
         std::vector<std::string> crosslist;
 
         // RRTMGP related variables.
-<<<<<<< HEAD
-        TF tsi_scaling; // Total solar irradiance scaling factor.
-        TF t_sfc;       // Surface absolute temperature in K.
-        TF emis_sfc;    // Surface emissivity.
-        TF sfc_alb_dir; // Surface albedo.
-        TF sfc_alb_dif; // Surface albedo for diffuse light.
-        TF mu0;         // Cosine of solar zenith angle.
-        TF Nc0;         // Total droplet number concentration.
-=======
         Float tsi_scaling; // Total solar irradiance scaling factor.
         Float t_sfc;       // Surface absolute temperature in K.
         Float emis_sfc;    // Surface emissivity.
@@ -186,57 +141,19 @@
         Float sfc_alb_dif; // Surface albedo for diffuse light.
         Float mu0;         // Cosine of solar zenith angle.
         Float Nc0;         // Total droplet number concentration.
->>>>>>> 66c336f2
 
         Float lat; // Latitude (degrees)
         Float lon; // Longitude (degrees)
 
         // The reference column for the full profile.
-<<<<<<< HEAD
-        Array<TF,2> lw_flux_dn_inc;
-        Array<TF,2> sw_flux_dn_dir_inc;
-        Array<TF,2> sw_flux_dn_dif_inc;
-=======
         Array<Float,2> lw_flux_dn_inc;
         Array<Float,2> sw_flux_dn_dir_inc;
         Array<Float,2> sw_flux_dn_dif_inc;
->>>>>>> 66c336f2
 
         int n_col;
         int n_lay_col;
         int n_lev_col;
 
-<<<<<<< HEAD
-        Array<TF,2> p_lay_col;
-        Array<TF,2> t_lay_col;
-        Array<TF,2> p_lev_col;
-        Array<TF,2> t_lev_col;
-        Array<TF,2> col_dry;
-
-        // Fluxes of reference column
-        Array<TF,2> lw_flux_up_col;
-        Array<TF,2> lw_flux_dn_col;
-        Array<TF,2> lw_flux_net_col;
-
-        Array<TF,2> sw_flux_up_col;
-        Array<TF,2> sw_flux_dn_col;
-        Array<TF,2> sw_flux_dn_dir_col;
-        Array<TF,2> sw_flux_net_col;
-
-        Gas_concs<TF> gas_concs_col;
-
-        std::unique_ptr<Source_func_lw<TF>> sources_lw;
-        std::unique_ptr<Optical_props_arry<TF>> optical_props_lw;
-        std::unique_ptr<Optical_props_arry<TF>> optical_props_sw;
-
-        // The full solver.
-        Gas_concs<TF> gas_concs;
-        std::unique_ptr<Gas_optics_rrtmgp<TF>> kdist_lw;
-        std::unique_ptr<Gas_optics_rrtmgp<TF>> kdist_sw;
-
-        std::unique_ptr<Cloud_optics<TF>> cloud_lw;
-        std::unique_ptr<Cloud_optics<TF>> cloud_sw;
-=======
         Array<Float,2> p_lay_col;
         Array<Float,2> t_lay_col;
         Array<Float,2> p_lev_col;
@@ -266,7 +183,6 @@
 
         std::unique_ptr<Cloud_optics> cloud_lw;
         std::unique_ptr<Cloud_optics> cloud_sw;
->>>>>>> 66c336f2
 
         // Surface radiative fluxes
         std::vector<Float> lw_flux_dn_sfc;
