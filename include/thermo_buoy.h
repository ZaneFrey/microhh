--- conflicted
+++ resolved
@@ -58,7 +58,11 @@
         void exec_dump() {}
         void get_mask(Field3d*, Field3d*, Mask*) {}
 
-<<<<<<< HEAD
+#ifdef USECUDA
+    void prepare_device() {};
+    void clear_device() {};
+#endif
+
     private:
         void calc_buoyancy(double*, double*); ///< Calculation of the buoyancy.
         void calc_buoyancy_bot(double*, double*,
@@ -66,19 +70,5 @@
         void calc_buoyancy_fluxbot(double*, double*);  ///< Calculation of the buoyancy flux at the bottom.
         void calc_buoyancy_tend_2nd(double*, double*); ///< Calculation of the buoyancy tendency with 2nd order accuracy.
         void calc_buoyancy_tend_4th(double*, double*); ///< Calculation of the buoyancy tendency with 4th order accuracy.
-=======
-#ifdef USECUDA
-    void prepare_device() {};
-    void clear_device() {};
-#endif
-
-  private:
-    void calcBuoyancy(double*, double*);         ///< Calculation of the buoyancy.
-    void calcBuoyancyBot(double*, double*,
-                         double*, double*);      ///< Calculation of the near-surface and surface buoyancy.
-    void calcBuoyancyFluxbot(double*, double*);  ///< Calculation of the buoyancy flux at the bottom.
-    void calcBuoyancyTend_2nd(double*, double*); ///< Calculation of the buoyancy tendency with 2nd order accuracy.
-    void calcBuoyancyTend_4th(double*, double*); ///< Calculation of the buoyancy tendency with 4th order accuracy.
->>>>>>> d1b96ea6
 };
 #endif