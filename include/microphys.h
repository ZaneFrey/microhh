/*
 * MicroHH
 * Copyright (c) 2011-2020 Chiel van Heerwaarden
 * Copyright (c) 2011-2020 Thijs Heus
 * Copyright (c) 2014-2020 Bart van Stratum
 *
 * This file is part of MicroHH
 *
 * MicroHH is free software: you can redistribute it and/or modify
 * it under the terms of the GNU General Public License as published by
 * the Free Software Foundation, either version 3 of the License, or
 * (at your option) any later version.

 * MicroHH is distributed in the hope that it will be useful,
 * but WITHOUT ANY WARRANTY; without even the implied warranty of
 * MERCHANTABILITY or FITNESS FOR A PARTICULAR PURPOSE.  See the
 * GNU General Public License for more details.

 * You should have received a copy of the GNU General Public License
 * along with MicroHH.  If not, see <http://www.gnu.org/licenses/>.
 */

#ifndef MICROPHYS_H
#define MICROPHYS_H

class Master;
class Input;
class Netcdf_handle;

template<typename> class Grid;
template<typename> class Stats;
template<typename> class Diff;
template<typename> class Dump;
template<typename> class Cross;
template<typename> class Thermo;
template<typename> class Field3d;

enum class Microphys_type {Disabled, Warm_2mom, Nsw6};

/**
 * Base class for the microphysics scheme. This class is abstract and only
 * derived classes can be instantiated. Derived classes are
 * implemented that handle different microphysiscs schemes.
 */
template<typename TF>
class Microphys
{
    public:
        Microphys(Master&, Grid<TF>&, Fields<TF>&, Input&);
        virtual ~Microphys();

        static std::shared_ptr<Microphys> factory(Master&, Grid<TF>&, Fields<TF>&, Input&);
        Microphys_type get_switch();

        // Below are the functions that the derived class has to implement.
        virtual void init() = 0;
        virtual void create(Input&, Netcdf_handle&, Stats<TF>&, Cross<TF>&, Dump<TF>&, Column<TF>&) = 0;
        virtual unsigned long get_time_limit(unsigned long, double) = 0;

        virtual void exec(Thermo<TF>&, const double, Stats<TF>&) = 0;
        virtual void exec_stats(Stats<TF>&, Thermo<TF>&, const double) = 0; ///< Calculate the statistics
        virtual void exec_column(Column<TF>&) = 0;

        virtual void exec_dump(Dump<TF>&, unsigned long) = 0;
        virtual void exec_cross(Cross<TF>&, unsigned long) = 0;

        virtual void get_mask(Stats<TF>&, std::string) = 0;
        virtual bool has_mask(std::string) = 0;

<<<<<<< HEAD
        virtual void get_surface_rain_rate(std::vector<TF>&) = 0;

        #ifdef USECUDA
=======
>>>>>>> 2b55d427
        // GPU functions and variables.
        virtual void prepare_device() = 0;
        virtual void clear_device() = 0;
        virtual void backward_device() = 0;

    protected:
        Master& master;
        Grid<TF>& grid;
        Fields<TF>& fields;
        Field3d_operators<TF> field3d_operators;

        Microphys_type swmicrophys;
};
#endif<|MERGE_RESOLUTION|>--- conflicted
+++ resolved
@@ -67,12 +67,8 @@
         virtual void get_mask(Stats<TF>&, std::string) = 0;
         virtual bool has_mask(std::string) = 0;
 
-<<<<<<< HEAD
         virtual void get_surface_rain_rate(std::vector<TF>&) = 0;
 
-        #ifdef USECUDA
-=======
->>>>>>> 2b55d427
         // GPU functions and variables.
         virtual void prepare_device() = 0;
         virtual void clear_device() = 0;
