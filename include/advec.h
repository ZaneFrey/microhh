--- conflicted
+++ resolved
@@ -18,26 +18,15 @@
 
     virtual int readinifile(cinput *);  ///< Processes the data from the input file.
 
-<<<<<<< HEAD
-    virtual double getcfl(double);
+    virtual double getcfl(double); ///< Retrieve the CFL number.
     virtual unsigned long gettimelim(unsigned long, double);
     virtual int exec();
-=======
-    virtual double getcfl(double); ///< Retrieve the CFL number.
-    virtual int exec();            ///< Trigger calculation of the advection tendencies.
->>>>>>> abc1039e
 
     double cflmax;
   private:
-<<<<<<< HEAD
-    cgrid   *grid;
-    cfields *fields;
-    cmpi    *mpi;
-
-=======
     cgrid   *grid;   ///< Pointer to grid class.
     cfields *fields; ///< Pointer to fields class.
     cmpi    *mpi;    ///< Pointer to mpi class.
->>>>>>> abc1039e
+
 };
 #endif