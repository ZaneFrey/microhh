--- conflicted
+++ resolved
@@ -64,11 +64,6 @@
   const int jj = icellsp;
   const int kk = icellsp*jcells;
 
-<<<<<<< HEAD
-  //int ijk0, ijk1, ijk2, ijk3;
-
-=======
->>>>>>> c12f6e0d
   // North-south
   if(jend-jstart == 1)
   {
