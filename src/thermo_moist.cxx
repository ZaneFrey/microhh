--- conflicted
+++ resolved
@@ -78,15 +78,12 @@
 {
   if(allocated)
   {
-<<<<<<< HEAD
     delete[] thl0;
     delete[] qt0;
     delete[] thvref;
     delete[] thvrefh;
     delete[] exnref;
     delete[] exnrefh;
-=======
->>>>>>> 23a8e316
     delete[] pref;
     delete[] prefh;
   }
@@ -104,8 +101,6 @@
 
   // Read list of cross sections
   nerror += inputin->getList(&crosslist , "thermo", "crosslist" , "");
-
-  inputin->getItem(&swupdatebasestate, "thermo", "swupdatebasestate", "", 1);
 
   return (nerror > 0);
 }
@@ -131,13 +126,7 @@
   int kstart = grid->kstart;
   int kend   = grid->kend;
   int nerror = 0;
-<<<<<<< HEAD
-=======
-  
-  pref  = new double[grid->kcells];  // hydrostatic pressure (full levels)
-  prefh = new double[grid->kcells];  // hydrostatic pressure (half levels)
-
->>>>>>> 23a8e316
+
   // Enable automated calculation of horizontally averaged fields
   fields->setcalcprofs(true);
 
@@ -164,8 +153,9 @@
   qt0[kend]       = 2.*qt0t  - qt0[kend-1];
 
   // Calculate the initial/reference base state
-  calcbasestate_2nd(pref, prefh, fields->rhoref, fields->rhorefh, thvref, thvrefh, exnref, exnrefh, thl0, qt0);
-
+  calcbasestate(pref, prefh, fields->rhoref, fields->rhorefh, thvref, thvrefh, exnref, exnrefh, thl0, qt0);
+
+  // BvS debug
   //for(int k=0; k<grid->kcells; ++k)
   //  std::printf("%E, %E, %E, %E, %E, %E\n", grid->z[k], thl0[k], qt0[k], exnref[k], pref[k], fields->rhoref[k]);
   //printf("---");
@@ -234,39 +224,25 @@
 
   nerror = 0;
 
-  calchydropres(pref, prefh, &tmp2[0*kk], &tmp2[1*kk], &tmp2[2*kk], &tmp2[3*kk], &tmp2[4*kk], &tmp2[5*kk], 
-                fields->s["s"]->datamean, fields->s["qt"]->datamean);
+  //if(swupdatebasestate)
+  //  calcbasestate(pref, prefh, fields->rhoref, fields->rhorefh, thvref, thvrefh, exnref, exnrefh, fields->s["s"]->datamean, fields->s["qt"]->datamean);
 
   // extend later for gravity vector not normal to surface
   if(grid->swspatialorder == "2")
   {
-<<<<<<< HEAD
-    if(swupdatebasestate)
-      calcbasestate_2nd(pref, prefh, fields->rhoref, fields->rhorefh, thvref, thvrefh, exnref, exnrefh, fields->s["s"]->datamean, fields->s["qt"]->datamean);
-    calcbuoyancytend_2nd(fields->wt->data, fields->s["s"]->data, fields->s["qt"]->data, pref, prefh,
+    calcbuoyancytend_2nd(fields->wt->data, fields->s["s"]->data, fields->s["qt"]->data, prefh,
                          &fields->s["tmp2"]->data[0*kk], &fields->s["tmp2"]->data[1*kk], &fields->s["tmp2"]->data[2*kk],
                          thvrefh);
   }
   else if(grid->swspatialorder == "4")
   {
-    calcbasestate_4th(pref,fields->s["s"]->data,fields->s["s"]->datamean,fields->s["qt"]->data,fields->s["qt"]->datamean);
-    calcbuoyancytend_4th(fields->wt->data, fields->s["s"]->data, fields->s["qt"]->data, pref,
+    calcbuoyancytend_4th(fields->wt->data, fields->s["s"]->data, fields->s["qt"]->data, prefh,
                          &fields->s["tmp2"]->data[0*kk], &fields->s["tmp2"]->data[1*kk], &fields->s["tmp2"]->data[2*kk],
                          thvrefh);
-=======
-    calcbuoyancytend_2nd(fields->wt->data, fields->s["s"]->data, fields->s["qt"]->data, pref, prefh,
-                         &fields->s["tmp2"]->data[0*kk], &fields->s["tmp2"]->data[1*kk], &fields->s["tmp2"]->data[2*kk]);
-  }
-  else if(grid->swspatialorder == "4")
-  {
-    calcbuoyancytend_4th(fields->wt->data, fields->s["s"]->data, fields->s["qt"]->data, pref, prefh,
-                         &fields->s["tmp2"]->data[0*kk], &fields->s["tmp2"]->data[1*kk], &fields->s["tmp2"]->data[2*kk]);
->>>>>>> 23a8e316
   }
 
   return (nerror>0);
 }
-
 
 int cthermo_moist::getmask(cfield3d *mfield, cfield3d *mfieldh, mask *m)
 {
@@ -280,7 +256,7 @@
   }
   else if(m->name == "qlcore")
   {
-    calcbuoyancy(fields->s["tmp2"]->data, fields->s["s"]->data, fields->s["qt"]->data, pref, fields->s["tmp1"]->data);
+    calcbuoyancy(fields->s["tmp2"]->data, fields->s["s"]->data, fields->s["qt"]->data, pref, fields->s["tmp1"]->data,thvref);
     // calculate the mean buoyancy to determine positive buoyancy
     grid->calcmean(fields->s["tmp2"]->datamean, fields->s["tmp2"]->data, grid->kcells);
     calcqlfield(fields->s["tmp1"]->data, fields->s["s"]->data, fields->s["qt"]->data, pref);
@@ -406,13 +382,8 @@
 int cthermo_moist::execstats(mask *m)
 {
   // calc the buoyancy and its surface flux for the profiles
-<<<<<<< HEAD
   calcbuoyancy(fields->s["tmp1"]->data, fields->s["s"]->data, fields->s["qt"]->data, pref, fields->s["tmp2"]->data, thvref);
   calcbuoyancyfluxbot(fields->s["tmp1"]->datafluxbot, fields->s["s"]->databot, fields->s["s"]->datafluxbot, fields->s["qt"]->databot, fields->s["qt"]->datafluxbot, thvrefh);
-=======
-  calcbuoyancy(fields->s["tmp1"]->data, fields->s["s"]->data, fields->s["qt"]->data, pref, fields->s["tmp2"]->data);
-  calcbuoyancyfluxbot(fields->s["tmp1"]->datafluxbot, fields->s["s"]->databot, fields->s["s"]->datafluxbot, fields->s["qt"]->databot, fields->s["qt"]->datafluxbot);
->>>>>>> 23a8e316
 
   // define location
   const int sloc[] = {0,0,0};
@@ -469,14 +440,9 @@
 
   // calculate the liquid water stats
   calcqlfield(fields->s["tmp1"]->data, fields->s["s"]->data, fields->s["qt"]->data, pref);
-<<<<<<< HEAD
-  stats->calcmean (fields->s["tmp1"]->data, stats->profs["ql"].data, NO_OFFSET);
-  stats->calccount(fields->s["tmp1"]->data, stats->profs["cfrac"].data, 0.);
-=======
   stats->calcmean(fields->s["tmp1"]->data, m->profs["ql"].data, NO_OFFSET, sloc, fields->s["tmp3"]->data, stats->nmask);
   stats->calccount(fields->s["tmp1"]->data, m->profs["cfrac"].data, 0.,
                    fields->s["tmp3"]->data, stats->nmask);
->>>>>>> 23a8e316
 
   stats->calccover(fields->s["tmp1"]->data, &m->tseries["ccover"].data, 0.);
   stats->calcpath(fields->s["tmp1"]->data, &m->tseries["lwp"].data);
@@ -536,14 +502,8 @@
   double * restrict tmp2 = fields->s["tmp2"]->data;
 
   // calculate the hydrostatic pressure
-<<<<<<< HEAD
-  if(swupdatebasestate)
-  {
-    if(grid->swspatialorder == "2")
-      calcbasestate_2nd(pref, prefh, fields->rhoref, fields->rhorefh, thvref, thvrefh, exnref, exnrefh, fields->s["s"]->datamean, fields->s["qt"]->datamean);
-    else if(grid->swspatialorder == "4")
-      calcbasestate_4th(pref, fields->s["s"]->data,fields->s["s"]->datamean,fields->s["qt"]->data,fields->s["qt"]->datamean);
-  }
+  //if(swupdatebasestate)
+  //  calcbasestate(pref, prefh, fields->rhoref, fields->rhorefh, thvref, thvrefh, exnref, exnrefh, fields->s["s"]->datamean, fields->s["qt"]->datamean);
 
   if(name == "b")
     calcbuoyancy(fld->data, fields->s["s"]->data, fields->s["qt"]->data, pref, tmp->data, thvref);
@@ -553,15 +513,6 @@
     calcN2(fld->data, fields->s["s"]->data, grid->dzi, thvref);
   else
     return 1;
-=======
-  calchydropres(pref, prefh, &tmp2[0*kk], &tmp2[1*kk], &tmp2[2*kk], &tmp2[3*kk], &tmp2[4*kk], &tmp2[5*kk], 
-                fields->s["s"]->datamean, fields->s["qt"]->datamean);
-
-  if(name == "b")
-    calcbuoyancy(field->data, fields->s["s"]->data, fields->s["qt"]->data, pref, tmp->data);
-  else if(name == "ql")
-    calcqlfield(field->data, fields->s["s"]->data, fields->s["qt"]->data, pref);
->>>>>>> 23a8e316
 
   return 0;
 }
@@ -594,15 +545,6 @@
  * This function calculates the hydrostatic pressure at full and half levels, 
  * with option to return base state profiles like reference density and temperature
  * Solves: dpi/dz=-g/thv with pi=cp*(p/p0)**(rd/cp)
-<<<<<<< HEAD
- * @return Returns 1 on error, 0 otherwise.
- */
-int cthermo_moist::calcbasestate_2nd(double * restrict pmn,     double * restrict pmnh,
-                                     double * restrict dn,      double * restrict dnh,
-                                     double * restrict thv,     double * restrict thvh,
-                                     double * restrict ex,      double * restrict exh,
-                                     double * restrict thlmean, double * restrict qtmean)
-=======
  * @param pref Pointer to output hydrostatic pressure array (full level) 
  * @param prefh Pointer to output hydrostatic pressure array (half level) 
  * @param dn Pointer to output density array (full level) 
@@ -615,12 +557,11 @@
  * @param qtmean Pointer to input tot. moisture mix. ratio  array (horizontal mean, full level) 
  * @return Returns 1 on error, 0 otherwise.
  */
-int cthermo_moist::calchydropres(double * restrict pref,     double * restrict prefh,
+int cthermo_moist::calcbasestate(double * restrict pref,     double * restrict prefh,
                                  double * restrict rho,      double * restrict rhoh,
                                  double * restrict thv,      double * restrict thvh,
                                  double * restrict ex,       double * restrict exh,
                                  double * restrict thlmean,  double * restrict qtmean)
->>>>>>> 23a8e316
 {
   int kstart,kend;
   double ssurf,qtsurf,stop,qttop,ptop,ql,si,qti,qli,thvt;
@@ -629,124 +570,6 @@
   kstart = grid->kstart;
   kend = grid->kend;
 
-<<<<<<< HEAD
-  ssurf  = interp2(thlmean[kstart-1], thlmean[kstart]);
-  stop   = interp2(thlmean[kend-1],   thlmean[kend]);
-  qtsurf = interp2(qtmean[kstart-1],  qtmean[kstart]);
-  qttop  = interp2(qtmean[kend-1],    qtmean[kend]);
-
-  // Calculate surface (half=kstart) values (unsaturated)
-  thvh[kstart] = ssurf*(1.+(rv/rd-1)*qtsurf);
-  pmnh[kstart] = ps;
-  exh[kstart]  = exn(ps);
-  dnh[kstart]  = ps / (rd * exh[kstart] * thvh[kstart]);
-
-  // First full grid level pressure
-  pmn[kstart] = pow((pow(ps,rdcp) - grav * pow(p0,rdcp) * grid->z[kstart] / (cp * thvh[kstart])),(1./rdcp)); 
-
-  // to-do: re-order loop to prevent all the k-1's
-  for(int k=kstart+1; k<kend+1; k++)
-  {
-    // 1. Calculate values at full level below zh[k] 
-    ex[k-1]  = exn(pmn[k-1]);
-    ql       = calcql(thlmean[k-1],qtmean[k-1],pmn[k-1],ex[k-1]); 
-    thv[k-1] = (thlmean[k-1] + lv*ql/(cp*ex[k-1])) * (1. - (1. - rv/rd)*qtmean[k-1] - rv/rd*ql); 
-    dn[k-1]  = pmn[k-1] / (rd * ex[k-1] * thv[k-1]);
- 
-    // 2. Calculate half level pressure at zh[k] using values at z[k-1]
-    pmnh[k]  = pow((pow(pmnh[k-1],rdcp) - grav * pow(p0,rdcp) * grid->dz[k-1] / (cp * thv[k-1])),(1./rdcp));
-
-    // 3. Interpolate conserved variables to zh[k] and calculate virtual temp and ql
-    si       = interp2(thlmean[k-1],thlmean[k]);
-    qti      = interp2(qtmean[k-1],qtmean[k]);
-    exh[k]   = exn(pmnh[k]);
-    qli      = calcql(si,qti,pmnh[k],exh[k]);
-    thvh[k]  = (si + lv*qli/(cp*exh[k])) * (1. - (1. - rv/rd)*qti - rv/rd*qli); 
-    dnh[k]   = pmnh[k] / (rd * exh[k] * thvh[k]); 
-
-    // 4. Calculate full level pressure at z[k]
-    pmn[k]   = pow((pow(pmn[k-1],rdcp) - grav * pow(p0,rdcp) * grid->dzh[k] / (cp * thvh[k])),(1./rdcp)); 
-  }
-
-  // Fill bottom and top full level ghost cells 
-  pmn[kstart-1] = 2.*pmnh[kstart] - pmn[kstart];
-  pmn[kend]     = 2.*pmnh[kend]   - pmn[kend-1];
-  ex[kstart-1]  = exn(pmn[kstart-1]);
-  ex[kend]      = exn(pmn[kend]);
-  dn[kstart-1]  = 2.*dnh[kstart]  - dn[kstart];
-  dn[kend]      = 2.*dnh[kend]    - dn[kend-1];
-  thv[kstart-1] = 2.*thvh[kstart] - thv[kstart];
-  thv[kend]     = 2.*thvh[kend]   - thv[kend-1];
-
-  //for(int k=0; k<grid->kcells; ++k)
-  //  std::printf("%i, %E, %E, %E, %E, %E\n", k, grid->z[k], ex[k], press[k], dn[k], thv[k]);
-  //printf("--half--\n");
-  //for(int k=0; k<grid->kcells; ++k)
-  //  std::printf("%i, %E, %E, %E, %E, %E\n", k, grid->zh[k], exh[k], pressh[k], dnh[k], thvh[k]);
-  //exit(1);
-
-  return 0;
-}
-
-
-
-/**
- * This function calculates the hydrostatic pressure
- * Solves: dpi/dz=-g/thv with pi=cp*(p/p0)**(rd/cp)
- * @param pmn Pointer to hydrostatic pressure array
- * @param s,smean,qt,qtmean .... 
- * @return Returns 1 on error, 0 otherwise.
- */
-//int cthermo_moist::calcbasestate_2nd(double * restrict pmn, double * restrict s, double * restrict smean,
-//                                 double * restrict qt, double * restrict qtmean)
-//{
-//  int kstart,kend;
-//  double thv,ssurf,qtsurf,stop,qttop,ptop;
-//  double rdcp = rd/cp;
-//
-//  kstart = grid->kstart;
-//  kend = grid->kend;
-//
-//  ssurf  = interp2(smean[kstart-1], smean[kstart]);
-//  stop   = interp2(smean[kend-1],   smean[kend]);
-//  qtsurf = interp2(qtmean[kstart-1],qtmean[kstart]);
-//  qttop  = interp2(qtmean[kend-1],  qtmean[kend]);
-//
-//  // Calculate lowest full level (kstart) from surface values p,s,qt
-//  thv = ssurf*(1.+(rv/rd-1)*qtsurf);
-//  pmn[kstart] = pow((pow(ps,rdcp) - grav * pow(p0,rdcp) * grid->z[kstart] / (cp * thv)),(1./rdcp)); 
-//
-//  for(int k=kstart+1; k<kend; k++)
-//  {
-//    thv = interp2(smean[k-1],smean[k])*(1.+(rv/rd-1.)*interp2(qtmean[k-1],qtmean[k]));   // BvS: assume no ql for now..
-//    pmn[k] = pow((pow(pmn[k-1],rdcp) - grav * pow(p0,rdcp) * grid->dzh[k] / (cp * thv)),(1./rdcp)); 
-//  }
-//
-//  // Calculate pressure at top of domain, needed to fill ghost cells
-//  thv = stop*(1.+(rv/rd-1)*qttop);
-//  ptop = pow((pow(pmn[kend-1],rdcp) - grav * pow(p0,rdcp) * (grid->zh[kend]-grid->z[kend-1]) / (cp * thv)),(1./rdcp));
-//
-//  // Fill bottom and top ghost cells 
-//  pmn[kstart-1] = 2.*ps - pmn[kstart];
-//  pmn[kend] = 2.*ptop - pmn[kend-1];
-//
-//  return 0;
-//}
-
-/**
- * This function calculates the hydrostatic pressure
- * Solves: dpi/dz=-g/thv with pi=cp*(p/p0)**(rd/cp)
- * @param pmn Pointer to hydrostatic pressure array
- * @param s,smean,qt,qtmean .... 
- * @return Returns 1 on error, 0 otherwise.
- */
-int cthermo_moist::calcbasestate_4th(double * restrict pmn, double * restrict s, double * restrict smean,
-                                 double * restrict qt, double * restrict qtmean)
-{
-  int kstart,kend;
-  double thv,ssurf,qtsurf,stop,qttop,ptop;
-  double rdcp = rd/cp;
-=======
   if(grid->swspatialorder == "2")
   {
     ssurf  = interp2(thlmean[kstart-1], thlmean[kstart]);
@@ -763,7 +586,7 @@
   }
 
   // Calculate surface (half=kstart) values
-  exh[kstart]   = exner(ps);
+  exh[kstart]   = exn(ps);
   ql            = calcql(ssurf,qtsurf,ps,exh[kstart]); 
   thvh[kstart]  = (ssurf + lv*ql/(cp*exh[kstart])) * (1. - (1. - rv/rd)*qtsurf - rv/rd*ql);
   prefh[kstart] = ps;
@@ -771,12 +594,11 @@
 
   // First full grid level pressure
   pref[kstart] = pow((pow(ps,rdcp) - grav * pow(p0,rdcp) * grid->z[kstart] / (cp * thvh[kstart])),(1./rdcp)); 
->>>>>>> 23a8e316
 
   for(int k=kstart+1; k<kend+1; k++)
   {
     // 1. Calculate values at full level below zh[k] 
-    ex[k-1]  = exner(pref[k-1]);
+    ex[k-1]  = exn(pref[k-1]);
     ql       = calcql(thlmean[k-1],qtmean[k-1],pref[k-1],ex[k-1]); 
     thv[k-1] = (thlmean[k-1] + lv*ql/(cp*ex[k-1])) * (1. - (1. - rv/rd)*qtmean[k-1] - rv/rd*ql); 
     rho[k-1] = pref[k-1] / (rd * ex[k-1] * thv[k-1]);
@@ -796,7 +618,7 @@
       qti    = interp4(qtmean[k-2],qtmean[k-1],qtmean[k],qtmean[k+1]);
     }
 
-    exh[k]   = exner(prefh[k]);
+    exh[k]   = exn(prefh[k]);
     qli      = calcql(si,qti,prefh[k],exh[k]);
     thvh[k]  = (si + lv*qli/(cp*exh[k])) * (1. - (1. - rv/rd)*qti - rv/rd*qli); 
     rhoh[k]  = prefh[k] / (rd * exh[k] * thvh[k]); 
@@ -819,32 +641,14 @@
     pref[kend+1]   = 8.*prefh[kend]        - 9.*pref[kend-1] + 2.*pref[kend-2];
   }
 
-  // Needed?
-  //ex[kstart-1]   = exner(pref[kstart-1]);
-  //ex[kend]       = exner(pref[kend]);
-  //rho[kstart-1]   = 2.*rhoh[kstart]  - rho[kstart];
-  //rho[kend]       = 2.*rhoh[kend]    - rho[kend-1];
-  //thv[kstart-1]  = 2.*thvh[kstart] - thv[kstart];
-  //thv[kend]      = 2.*thvh[kend]   - thv[kend-1];
-
-  return 0;
-}
-
-<<<<<<< HEAD
-
-int cthermo_moist::calcbuoyancytend_2nd(double * restrict wt, double * restrict s, double * restrict qt, double * restrict p,
+  return 0;
+}
+
+int cthermo_moist::calcbuoyancytend_2nd(double * restrict wt, double * restrict s, double * restrict qt, 
                                         double * restrict ph, double * restrict sh, double * restrict qth, double * restrict ql,
                                         double * restrict thvrefh)
 {
   int ijk,jj,kk,ij;
-  //double tl, ph, exnh;
-=======
-int cthermo_moist::calcbuoyancytend_2nd(double * restrict wt, double * restrict s, double * restrict qt, 
-                                        double * restrict p,  double * restrict ph,
-                                        double * restrict sh, double * restrict qth, double * restrict ql)
-{
-  int ijk,jj,kk,ij;
->>>>>>> 23a8e316
   double tl, exnh;
   jj = grid->icells;
   kk = grid->icells*grid->jcells;
@@ -852,12 +656,8 @@
   // CvH check the usage of the gravity term here, in case of scaled DNS we use one. But thermal expansion coeff??
   for(int k=grid->kstart+1; k<grid->kend; k++)
   {
-<<<<<<< HEAD
     //ph   = interp2(p[k-1],p[k]);   // BvS To-do: calculate pressure at full and half levels
     exnh = exn(ph[k]);
-=======
-    exnh = exner(ph[k]);
->>>>>>> 23a8e316
     for(int j=grid->jstart; j<grid->jend; j++)
 #pragma ivdep
       for(int i=grid->istart; i<grid->iend; i++)
@@ -887,25 +687,15 @@
       {
         ijk = i + j*jj + k*kk;
         ij  = i + j*jj;
-<<<<<<< HEAD
         wt[ijk] += bu(ph[k], sh[ij], qth[ij], ql[ij], thvrefh[k]);
-=======
-        wt[ijk] += bu(ph[k], sh[ij], qth[ij], ql[ij], thvref);
->>>>>>> 23a8e316
-      }
-  }
-  return 0;
-}
-
-<<<<<<< HEAD
-int cthermo_moist::calcbuoyancytend_4th(double * restrict wt, double * restrict s, double * restrict qt, double * restrict p,
-                                        double * restrict sh, double * restrict qth, double * restrict ql,
+      }
+  }
+  return 0;
+}
+
+int cthermo_moist::calcbuoyancytend_4th(double * restrict wt, double * restrict s, double * restrict qt, 
+                                        double * restrict ph, double * restrict sh, double * restrict qth, double * restrict ql,
                                         double * restrict thvrefh)
-=======
-int cthermo_moist::calcbuoyancytend_4th(double * restrict wt, double * restrict s, double * restrict qt, 
-                                        double * restrict p,  double * restrict ph,
-                                        double * restrict sh, double * restrict qth, double * restrict ql)
->>>>>>> 23a8e316
 {
   int ijk,jj,ij;
   int kk1,kk2;
@@ -915,16 +705,9 @@
   kk1 = 1*grid->icells*grid->jcells;
   kk2 = 2*grid->icells*grid->jcells;
 
-  // double thvref = thvs;
-
   for(int k=grid->kstart+1; k<grid->kend; k++)
   {
-<<<<<<< HEAD
-    ph  = interp4(p[k-2] , p[k-1] , p[k] , p[k+1]); // BvS To-do: calculate pressure at full and half levels
-    exnh = exn(ph);
-=======
-    exnh = exner(ph[k]);
->>>>>>> 23a8e316
+    exnh = exn(ph[k]);
     for(int j=grid->jstart; j<grid->jend; j++)
 #pragma ivdep
       for(int i=grid->istart; i<grid->iend; i++)
@@ -954,11 +737,7 @@
       {
         ijk = i + j*jj + k*kk1;
         ij  = i + j*jj;
-<<<<<<< HEAD
-        wt[ijk] += bu(ph, sh[ij], qth[ij], ql[ij], thvrefh[k]);
-=======
-        wt[ijk] += bu(ph[k], sh[ij], qth[ij], ql[ij], thvref);
->>>>>>> 23a8e316
+        wt[ijk] += bu(ph[k], sh[ij], qth[ij], ql[ij], thvrefh[k]);
       }
   }
   return 0;
@@ -972,15 +751,9 @@
   jj = grid->icells;
   kk = grid->icells*grid->jcells;
 
-  // double thvref = thvs;
-
   for(int k=0; k<grid->kcells; k++)
   {
-<<<<<<< HEAD
     ex = exn(p[k]);
-=======
-    exn = exner(p[k]);
->>>>>>> 23a8e316
     for(int j=grid->jstart; j<grid->jend; j++)
 #pragma ivdep
       for(int i=grid->istart; i<grid->iend; i++)
@@ -1024,11 +797,7 @@
 
   for(int k=grid->kstart; k<grid->kend; k++)
   {
-<<<<<<< HEAD
     ex = exn(p[k]);
-=======
-    exn = exner(p[k]);
->>>>>>> 23a8e316
     for(int j=grid->jstart; j<grid->jend; j++)
 #pragma ivdep
       for(int i=grid->istart; i<grid->iend; i++)
@@ -1110,11 +879,7 @@
 // INLINE FUNCTIONS
 inline double cthermo_moist::bu(const double p, const double s, const double qt, const double ql, const double thvref)
 {
-<<<<<<< HEAD
   return grav * ((s + lv*ql/(cp*exn(p))) * (1. - (1. - rv/rd)*qt - rv/rd*ql) - thvref) / thvref;
-=======
-  return grav * ((s + lv*ql/(cp*exner(p))) * (1. - (1. - rv/rd)*qt - rv/rd*ql) - thvref) / thvref;
->>>>>>> 23a8e316
 }
 
 inline double cthermo_moist::bunoql(const double s, const double qt, const double thvref)
