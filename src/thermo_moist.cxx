--- conflicted
+++ resolved
@@ -136,13 +136,7 @@
 
   int nerror = 0;
   
-<<<<<<< HEAD
-  thvs = 303.2;  //ssurf * (1. - (1. - rv/rd)*qtsurf);
-
-  pmn = new double[grid->kcells];  // Hydrostatic pressure (full levels)
-=======
   pmn = new double[grid->kcells];  // hydrostatic pressure (full levels)
->>>>>>> 244f024f
  
   allocated = true;
   return nerror;
@@ -368,11 +362,7 @@
   jj = grid->icells;
   kk = grid->icells*grid->jcells;
 
-<<<<<<< HEAD
   // double thvref = thvs;
-=======
-  double thvref = this->thvref;
->>>>>>> 244f024f
 
   // CvH check the usage of the gravity term here, in case of scaled DNS we use one. But thermal expansion coeff??
   for(int k=grid->kstart+1; k<grid->kend; k++)
@@ -426,11 +416,7 @@
   kk1 = 1*grid->icells*grid->jcells;
   kk2 = 2*grid->icells*grid->jcells;
 
-<<<<<<< HEAD
   // double thvref = thvs;
-=======
-  double thvref = this->thvref;
->>>>>>> 244f024f
 
   for(int k=grid->kstart+1; k<grid->kend; k++)
   {
@@ -479,11 +465,7 @@
   jj = grid->icells;
   kk = grid->icells*grid->jcells;
 
-<<<<<<< HEAD
   // double thvref = thvs;
-=======
-  double thvref = this->thvref;
->>>>>>> 244f024f
 
   for(int k=0; k<grid->kcells; k++)
   {
@@ -573,11 +555,7 @@
   kk = grid->icells*grid->jcells;
   kstart = grid->kstart;
 
-<<<<<<< HEAD
   // double thvref = thvs;
-=======
-  double thvref = this->thvref;
->>>>>>> 244f024f
 
   // assume no liquid water at the lowest model level
   for(int j=0; j<grid->jcells; j++)
@@ -600,11 +578,7 @@
   jj = grid->icells;
   kstart = grid->kstart;
 
-<<<<<<< HEAD
   // double thvref = thvs;
-=======
-  double thvref = this->thvref;
->>>>>>> 244f024f
 
   // assume no liquid water at the lowest model level
   for(int j=0; j<grid->jcells; j++)
