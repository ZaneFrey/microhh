--- conflicted
+++ resolved
@@ -174,13 +174,8 @@
     if(model->thermo->getSwitch() != "0")
     {
       // store the buoyancy in the tmp1 field
-<<<<<<< HEAD
-      model->thermo->getthermofield(fields->atmp["tmp1"], fields->atmp["tmp2"], "b");
+      model->thermo->getThermoField(fields->atmp["tmp1"], fields->atmp["tmp2"], "b");
       calctkebudget_buoy(fields->w->data, fields->atmp["tmp1"]->data,
-=======
-      model->thermo->getThermoField(fields->sd["tmp1"], fields->sd["tmp2"], "b");
-      calctkebudget_buoy(fields->w->data, fields->s["tmp1"]->data,
->>>>>>> 65834244
                     m->profs["w2_buoy"].data, m->profs["tke_buoy"].data);
     }
 
