--- conflicted
+++ resolved
@@ -321,18 +321,17 @@
         const TF fbody = (uflux - uavg - grid.utrans) / dt - utavg;
 
         add_pressure_force_g<TF><<<gridGPU, blockGPU>>>(
-            fields.mt.at("u")->fld_g, fbody,
+            fields.mt.at("u")->fld_g,
+            fbody,
             gd.icells, gd.ijcells,
             gd.istart, gd.jstart, gd.kstart,
             gd.iend,   gd.jend,   gd.kend);
-
         cuda_check_error();
         cudaDeviceSynchronize();
         stats.calc_tend(*fields.mt.at("u"), tend_name_pres);
 
     }
-<<<<<<< HEAD
-    else if (swlspres == Large_scale_pressure_type::pressure_gradient)
+    else if (swlspres == Large_scale_pressure_type::Pressure_gradient)
     {
         add_pressure_force_g<TF><<<gridGPU, blockGPU>>>(
             fields.mt.at("u")->fld_g, dpdx,
@@ -342,10 +341,7 @@
         cuda_check_error();
         cudaDeviceSynchronize();
     }
-    else if (swlspres == Large_scale_pressure_type::geo_wind)
-=======
     else if (swlspres == Large_scale_pressure_type::Geo_wind)
->>>>>>> 55a33ade
     {
         if (grid.get_spatial_order() == Grid_order::Second)
         {
