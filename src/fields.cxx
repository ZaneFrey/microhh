#include <cstdlib>
#include <cstdio>
#include <cmath>
#include "grid.h"
#include "fields.h"
#include "defines.h"

cfields::cfields(cgrid *gridin, cmpi *mpiin)
{
  // std::printf("Creating instance of object fields\n");
  grid = gridin;
  mpi  = mpiin;

  allocated = false;
}

cfields::~cfields()
{
  if(allocated)
  {
<<<<<<< HEAD
    delete u;
    delete v;
    delete w;
    delete p;

    delete ut;
    delete vt;
    delete wt;

    delete s;
    delete st;

    delete tmp1;
    delete tmp2;

    delete evisc;
=======
    for (std::map<std::string,cfield3d*>::iterator it = MomentumTend.begin(); it!=MomentumTend.end(); it++)
    {
      delete MomentumProg[it->first];
      delete MomentumTend[it->first];
    }
    for (std::map<std::string,cfield3d*>::iterator it = Scalar.begin(); it!=Scalar.end(); it++)
      delete Scalar[it->first];

    for (std::map<std::string,cfield3d*>::iterator it = ScalarTend.begin(); it!=ScalarTend.end(); it++)
      delete ScalarTend[it->first];
>>>>>>> 4d2b7c8a
  }

  // std::printf("Destroying instance of object fields\n");
}

int cfields::readinifile(cinput *inputin)
{
  // input parameters
  int n = 0;

  // obligatory parameters
  n += inputin->getItem(&visc , "fields", "visc" );
  n += inputin->getItem(&viscs, "fields", "viscs");

  // optional parameters
  n += inputin->getItem(&rndamp     , "fields", "rndamp"     , 0.   );
  n += inputin->getItem(&rndamps    , "fields", "rndamps"    , 0.   );
  n += inputin->getItem(&rndz       , "fields", "rndz"       , 0.   );
  n += inputin->getItem(&rndbeta    , "fields", "rndbeta"    , 2.   );
  n += inputin->getItem(&nvortexpair, "fields", "nvortexpair", 0    );
  n += inputin->getItem(&vortexamp  , "fields", "vortexamp"  , 1.e-3);
  n += inputin->getItem(&vortexaxis , "fields", "vortexaxis" , 1    );

  // LES
  n += inputin->getItem(&tPr, "fields", "tPr", 1./3.);

  if(n > 0)
    return 1;

  return 0;
}

int cfields::init()
{
  if(mpi->mpiid == 0) std::printf("Initializing fields\n");

  int err = 0;
  
  err += initmomfld(u, ut, "u");
  err += initmomfld(v, vt, "v");
  err += initmomfld(w, wt, "w");
  err += initpfld("s");
  
  err += initdfld(p, "p");
  err += initdfld(tmp1, "tmp1");
  err += initdfld(tmp2, "tmp2");

  allocated = true;

  return err;
}

int cfields::initmomfld(cfield3d *&fld, cfield3d *&fldt, std::string fldname)
{
  if (MomentumProg.find(fldname)!=MomentumProg.end())
  {
    std::printf("ERROR \"%s\" already exists\n", fldname.c_str());
    return 1;
  }
  
  std::string fldtname = fldname + "t";
  
  MomentumProg[fldname] = new cfield3d(grid, mpi, fldname );
  MomentumProg[fldname]->init();
  
  MomentumTend[fldname] = new cfield3d(grid, mpi, fldtname );
  MomentumTend[fldname]->init();

<<<<<<< HEAD
  // for LES mode
  // CvH this can be done with the temporary array later
  evisc = new cfield3d(grid, mpi, "evisc");

  u->init();
  v->init();
  w->init();
  p->init();
=======
  fld = MomentumProg[fldname];
  fldt = MomentumTend[fldname];
>>>>>>> 4d2b7c8a

  return 0;

}


<<<<<<< HEAD
  evisc->init();

  allocated = true;
=======
int cfields::initpfld(std::string fldname)
{
  if (Scalar.find(fldname)!=Scalar.end())
  {
    std::printf("ERROR \"%s\" already exists\n", fldname.c_str());
    return 1;
  }
  
  std::string fldtname = fldname + "t";
  
  ScalarProg[fldname] = new cfield3d(grid, mpi, fldname );
  ScalarProg[fldname]->init();
  
  ScalarTend[fldname] = new cfield3d(grid, mpi, fldtname );
  ScalarTend[fldname]->init();
>>>>>>> 4d2b7c8a

  Scalar[fldname]     = ScalarProg[fldname];
  
  return 0;

}

int cfields::initdfld(cfield3d *&fld, std::string fldname)
{
  if (Scalar.find(fldname)!=Scalar.end())
  {
    std::printf("ERROR \"%s\" already exists\n", fldname.c_str());
    return 1;
  }

  ScalarDiag[fldname]  = new cfield3d(grid, mpi, fldname );
  ScalarDiag[fldname]->init();

  Scalar[fldname] = ScalarDiag[fldname];
  
  fld = Scalar[fldname];
  
  return 0;  


}

int cfields::create(cinput *inputin)
{
  if(mpi->mpiid == 0) std::printf("Creating fields\n");
  
  // set mpiid as random seed to avoid having the same field at all procs
  std::srand(mpi->mpiid);

  int ijk,jj,kk;
  int kendrnd;
  double rndfac, rndfach;

  jj = grid->icells;
  kk = grid->icells*grid->jcells;

  // find the location of the randomizer height
  kendrnd = grid->kstart;
  while(grid->z[kendrnd] <= rndz)
    kendrnd++;

  for(int k=grid->kstart; k<kendrnd; k++)
  {
    rndfac  = std::pow((rndz-grid->z [k])/rndz, rndbeta);
    rndfach = std::pow((rndz-grid->zh[k])/rndz, rndbeta);
    for(int j=grid->jstart; j<grid->jend; j++)
      for(int i=grid->istart; i<grid->iend; i++)
      {
        ijk = i + j*jj + k*kk;
        u->data[ijk] = rndfac  * rndamp  * (double)(std::rand() % 10000 - 5000) / 10000.;
        v->data[ijk] = rndfac  * rndamp  * (double)(std::rand() % 10000 - 5000) / 10000.;
        w->data[ijk] = rndfach * rndamp  * (double)(std::rand() % 10000 - 5000) / 10000.;
        ScalarProg["s"]->data[ijk] = rndfac  * rndamps * (double)(std::rand() % 10000 - 5000) / 10000.;
      }
  }

  // add a double vortex to the initial conditions
  const double pi = std::acos((double)-1.);

  if(nvortexpair > 0)
  {
    if(vortexaxis == 0)
      for(int k=grid->kstart; k<grid->kend; k++)
        for(int j=grid->jstart; j<grid->jend; j++)
          for(int i=grid->istart; i<grid->iend; i++)
          {
            ijk = i + j*jj + k*kk;
            u->data[ijk] +=  vortexamp*std::sin(nvortexpair*2.*pi*(grid->xh[i])/grid->xsize)*std::cos(pi*grid->z [k]/grid->zsize);
            w->data[ijk] += -vortexamp*std::cos(nvortexpair*2.*pi*(grid->x [i])/grid->xsize)*std::sin(pi*grid->zh[k]/grid->zsize);
          }
    else if(vortexaxis == 1)
      for(int k=grid->kstart; k<grid->kend; k++)
        for(int j=grid->jstart; j<grid->jend; j++)
          for(int i=grid->istart; i<grid->iend; i++)
          {
            ijk = i + j*jj + k*kk;
            v->data[ijk] +=  vortexamp*std::sin(nvortexpair*2.*pi*(grid->yh[j])/grid->ysize)*std::cos(pi*grid->z [k]/grid->zsize);
            w->data[ijk] += -vortexamp*std::cos(nvortexpair*2.*pi*(grid->y [j])/grid->ysize)*std::sin(pi*grid->zh[k]/grid->zsize);
          }
  }

  double uproftemp[grid->kmax];
  double vproftemp[grid->kmax];
  double sproftemp[grid->kmax];
  
  if(inputin->getProf(uproftemp, "u", grid->kmax))
    return 1;
  if(inputin->getProf(vproftemp, "v", grid->kmax))
    return 1;
  if(inputin->getProf(sproftemp, "s", grid->kmax))
    return 1;
  for(int k=grid->kstart; k<grid->kend; k++)
    for(int j=grid->jstart; j<grid->jend; j++)
      for(int i=grid->istart; i<grid->iend; i++)
      {
        ijk = i + j*jj + k*kk;
        u->data[ijk] += uproftemp[k-grid->kstart];
        v->data[ijk] += vproftemp[k-grid->kstart];
        ScalarProg["s"]->data[ijk] += sproftemp[k-grid->kstart];
      }
  // set w equal to zero at the boundaries
  int nbot = grid->kstart*grid->icells*grid->jcells;
  int ntop = grid->kend  *grid->icells*grid->jcells;
  for(int n=0; n<grid->icells*grid->jcells; n++)
  {
    w->data[nbot + n] = 0.;
    w->data[ntop + n] = 0.;
  }
  return 0;
}

int cfields::load(int n)
{
  // check them all before returning error
  int nerror = 0;
  nerror += u->load(n, tmp1->data, tmp2->data);
  nerror += v->load(n, tmp1->data, tmp2->data);
  nerror += w->load(n, tmp1->data, tmp2->data);
  for (std::map<std::string,cfield3d*>::iterator itProg = ScalarProg.begin(); itProg!=ScalarProg.end(); itProg++)
    nerror += itProg->second->load(n, tmp1->data, tmp2->data);

  if(nerror > 0)
    return 1;

  return 0;
}

int cfields::save(int n)
{
  u->save(n, tmp1->data, tmp2->data);
  v->save(n, tmp1->data, tmp2->data);
  w->save(n, tmp1->data, tmp2->data);
  // p->save(n);
  for (std::map<std::string,cfield3d*>::iterator itProg = ScalarProg.begin(); itProg!=ScalarProg.end(); itProg++)
    itProg->second->save(n, tmp1->data, tmp2->data);

  return 0;
}

/*
int cfields::boundary()
{
  u->boundary_bottop(0);
  v->boundary_bottop(0);
  // w->boundary_bottop(0);
  s->boundary_bottop(1);

  // u->boundary_cyclic();
  // v->boundary_cyclic();
  // w->boundary_cyclic();
  // s->boundary_cyclic();
  
  grid->boundary_cyclic(u->data);
  grid->boundary_cyclic(v->data);
  grid->boundary_cyclic(w->data);
  grid->boundary_cyclic(s->data);
  mpi->waitall();

  // for(int k=grid->kstart-grid->kgc; k<grid->kend+grid->kgc; k++)
  //   std::printf("%4d %9.6f %9.6f %9.6f %9.6f %9.6f\n", k, grid->z[k], grid->zh[k], u->data[k*grid->icells*grid->jcells], v->data[k*grid->icells*grid->jcells], w->data[k*grid->icells*grid->jcells]);

  return 0;
}
*/

double cfields::checkmom()
{
  return calcmom_2nd(u->data, v->data, w->data, grid->dz);
}

double cfields::checktke()
{
  return calctke_2nd(u->data, v->data, w->data, grid->dz);
}

double cfields::checkmass()
{
  return calcmass(ScalarProg["s"]->data, grid->dz);
}

double cfields::calcmass(double * restrict s, double * restrict dz)
{
  int ijk,jj,kk;

  jj = grid->icells;
  kk = grid->icells*grid->jcells;

  double mass = 0;

  for(int k=grid->kstart; k<grid->kend; k++)
    for(int j=grid->jstart; j<grid->jend; j++)
#pragma ivdep
      for(int i=grid->istart; i<grid->iend; i++)
      {
        ijk = i + j*jj + k*kk;
        mass += s[ijk]*dz[k];
      }

  grid->getsum(&mass);

  mass /= (grid->itot*grid->jtot*grid->zsize);

  return mass;
}

double cfields::calcmom_2nd(double * restrict u, double * restrict v, double * restrict w, double * restrict dz)
{
  int ijk,ii,jj,kk;

  ii = 1;
  jj = grid->icells;
  kk = grid->icells*grid->jcells;

  double momentum;
  momentum = 0;

  for(int k=grid->kstart; k<grid->kend; k++)
    for(int j=grid->jstart; j<grid->jend; j++)
#pragma ivdep
      for(int i=grid->istart; i<grid->iend; i++)
      {
        ijk = i + j*jj + k*kk;
        momentum += (interp2(u[ijk], u[ijk+ii]) + interp2(v[ijk], v[ijk+jj]) + interp2(w[ijk], w[ijk+kk]))*dz[k];
      }

  grid->getsum(&momentum);

  momentum /= (grid->itot*grid->jtot*grid->zsize);

  return momentum;
}

double cfields::calctke_2nd(double * restrict u, double * restrict v, double * restrict w, double * restrict dz)
{
  int ijk,ii,jj,kk;

  ii = 1;
  jj = grid->icells;
  kk = grid->icells*grid->jcells;

  double tke = 0;

  for(int k=grid->kstart; k<grid->kend; k++)
    for(int j=grid->jstart; j<grid->jend; j++)
#pragma ivdep
      for(int i=grid->istart; i<grid->iend; i++)
      {
        ijk = i + j*jj + k*kk;
        tke += ( interp2(u[ijk]*u[ijk], u[ijk+ii]*u[ijk+ii]) 
               + interp2(v[ijk]*v[ijk], v[ijk+jj]*v[ijk+jj]) 
               + interp2(w[ijk]*w[ijk], w[ijk+kk]*w[ijk+kk]))*dz[k];
      }

  grid->getsum(&tke);

  tke /= (grid->itot*grid->jtot*grid->zsize);
  tke *= 0.5;

  return tke;
}

inline double cfields::interp2(const double a, const double b)
{
  return 0.5*(a + b);
}
<|MERGE_RESOLUTION|>--- conflicted
+++ resolved
@@ -7,7 +7,6 @@
 
 cfields::cfields(cgrid *gridin, cmpi *mpiin)
 {
-  // std::printf("Creating instance of object fields\n");
   grid = gridin;
   mpi  = mpiin;
 
@@ -18,24 +17,6 @@
 {
   if(allocated)
   {
-<<<<<<< HEAD
-    delete u;
-    delete v;
-    delete w;
-    delete p;
-
-    delete ut;
-    delete vt;
-    delete wt;
-
-    delete s;
-    delete st;
-
-    delete tmp1;
-    delete tmp2;
-
-    delete evisc;
-=======
     for (std::map<std::string,cfield3d*>::iterator it = MomentumTend.begin(); it!=MomentumTend.end(); it++)
     {
       delete MomentumProg[it->first];
@@ -46,10 +27,7 @@
 
     for (std::map<std::string,cfield3d*>::iterator it = ScalarTend.begin(); it!=ScalarTend.end(); it++)
       delete ScalarTend[it->first];
->>>>>>> 4d2b7c8a
-  }
-
-  // std::printf("Destroying instance of object fields\n");
+  }
 }
 
 int cfields::readinifile(cinput *inputin)
@@ -93,6 +71,8 @@
   err += initdfld(p, "p");
   err += initdfld(tmp1, "tmp1");
   err += initdfld(tmp2, "tmp2");
+  
+  err += initdfld(evisc, "evisc");
 
   allocated = true;
 
@@ -111,34 +91,16 @@
   
   MomentumProg[fldname] = new cfield3d(grid, mpi, fldname );
   MomentumProg[fldname]->init();
-  
+
   MomentumTend[fldname] = new cfield3d(grid, mpi, fldtname );
   MomentumTend[fldname]->init();
 
-<<<<<<< HEAD
-  // for LES mode
-  // CvH this can be done with the temporary array later
-  evisc = new cfield3d(grid, mpi, "evisc");
-
-  u->init();
-  v->init();
-  w->init();
-  p->init();
-=======
   fld = MomentumProg[fldname];
   fldt = MomentumTend[fldname];
->>>>>>> 4d2b7c8a
-
-  return 0;
-
-}
-
-
-<<<<<<< HEAD
-  evisc->init();
-
-  allocated = true;
-=======
+
+  return 0;
+}
+
 int cfields::initpfld(std::string fldname)
 {
   if (Scalar.find(fldname)!=Scalar.end())
@@ -154,12 +116,10 @@
   
   ScalarTend[fldname] = new cfield3d(grid, mpi, fldtname );
   ScalarTend[fldname]->init();
->>>>>>> 4d2b7c8a
 
   Scalar[fldname]     = ScalarProg[fldname];
   
   return 0;
-
 }
 
 int cfields::initdfld(cfield3d *&fld, std::string fldname)
@@ -178,8 +138,6 @@
   fld = Scalar[fldname];
   
   return 0;  
-
-
 }
 
 int cfields::create(cinput *inputin)
