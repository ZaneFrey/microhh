--- conflicted
+++ resolved
@@ -28,12 +28,9 @@
 #include "fields.h"
 #include "defines.h"
 #include "model.h"
-<<<<<<< HEAD
 #include "stats.h"
+#include "cross.h"
 #include "diff_les2s.h"
-=======
-#include "cross.h"
->>>>>>> c49db8f3
 
 #define NO_OFFSET 0.
 
