--- conflicted
+++ resolved
@@ -476,21 +476,12 @@
   {
     std::stringstream ss;
     ss << n;
-<<<<<<< HEAD
-
-    stats->addprof(u->name + ss.str(),"Moment "+ ss.str() + " of the " + u->longname,"(" + u->unit + ")"+ss.str(), "z" );
-    stats->addprof(v->name + ss.str(),"Moment "+ ss.str() + " of the " + v->longname,"(" + v->unit + ")"+ss.str(), "z" );
-    stats->addprof(w->name + ss.str(),"Moment "+ ss.str() + " of the " + w->longname,"(" + w->unit + ")"+ss.str(), "zh" );
+    std::string sn = ss.str();
+    stats->addprof(u->name + sn,"Moment "+ sn + " of the " + u->longname,"(" + u->unit + ")"+sn, "z" );
+    stats->addprof(v->name + sn,"Moment "+ sn + " of the " + v->longname,"(" + v->unit + ")"+sn, "z" );
+    stats->addprof(w->name + sn,"Moment "+ sn + " of the " + w->longname,"(" + w->unit + ")"+sn, "zh" );
     for(fieldmap::const_iterator it=sp.begin(); it!=sp.end(); ++it)
-      stats->addprof(it->first + ss.str(),"Moment "+ ss.str() + " of the " + it->second->longname,"(" + it->second->unit + ")"+ss.str(), "z" );
-=======
-    std::string sn = ss.str();
-    stats->addprof("u"+sn, "z" );
-    stats->addprof("v"+sn, "z" );
-    stats->addprof("w"+sn, "zh");
-    for(fieldmap::const_iterator it=sp.begin(); it!=sp.end(); ++it)
-      stats->addprof(it->first+sn, "z");
->>>>>>> 045c1b63
+      stats->addprof(it->first + sn,"Moment "+ sn + " of the " + it->second->longname,"(" + it->second->unit + ")"+sn, "z" );
   }
 
   // gradients
