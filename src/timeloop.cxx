/*
 * MicroHH
 * Copyright (c) 2011-2014 Chiel van Heerwaarden
 * Copyright (c) 2011-2014 Thijs Heus
 * Copyright (c)      2014 Bart van Stratum
 *
 * This file is part of MicroHH
 *
 * MicroHH is free software: you can redistribute it and/or modify
 * it under the terms of the GNU General Public License as published by
 * the Free Software Foundation, either version 3 of the License, or
 * (at your option) any later version.

 * MicroHH is distributed in the hope that it will be useful,
 * but WITHOUT ANY WARRANTY; without even the implied warranty of
 * MERCHANTABILITY or FITNESS FOR A PARTICULAR PURPOSE.  See the
 * GNU General Public License for more details.

 * You should have received a copy of the GNU General Public License
 * along with MicroHH.  If not, see <http://www.gnu.org/licenses/>.
 */

#include <cstdio>
#include <cmath>
#include "input.h"
#include "master.h"
#include "grid.h"
#include "fields.h"
#include "timeloop.h"
#include "defines.h"
#include "constants.h"
#include "model.h"

ctimeloop::ctimeloop(cmodel *modelin, cinput *inputin)
{
  model  = modelin;
  grid   = model->grid;
  fields = model->fields;
  master = model->master;

  substep = 0;
  ifactor = 1e6;

  // input parameters
  int n = 0;

  // obligatory parameters
  if(master->mode == "init")
    starttime = 0.;
  else
    n += inputin->getItem(&starttime, "time", "starttime", "");

  n += inputin->getItem(&endtime , "time", "endtime" , "");
  n += inputin->getItem(&savetime, "time", "savetime", "");

  // optional parameters
  n += inputin->getItem(&adaptivestep, "time", "adaptivestep", "", true            );
  n += inputin->getItem(&dtmax       , "time", "dtmax"       , "", constants::dbig );
  n += inputin->getItem(&dt          , "time", "dt"          , "", dtmax           );
  n += inputin->getItem(&rkorder     , "time", "rkorder"     , "", 3               );
  n += inputin->getItem(&outputiter  , "time", "outputiter"  , "", 20              );
  n += inputin->getItem(&iotimeprec  , "time", "iotimeprec"  , "", 0               );

  if(master->mode == "post")
    n += inputin->getItem(&postproctime, "time", "postproctime", "");

  // if one argument fails, then crash
  if(n > 0)
    throw 1;

  // 3 and 4 are the only valid values for the rkorder
  if(!(rkorder == 3 || rkorder == 4))
  {
    master->printError("\"%d\" is an illegal value for rkorder\n", rkorder);
    throw 1;
  }

  // initializations
  loop      = true;
  time      = 0.;
  iteration = 0;

  // set or calculate all the integer times
  itime         = (unsigned long) 0;

  // add 0.5 to prevent roundoff errors
  iendtime      = (unsigned long)(ifactor * endtime + 0.5);
  istarttime    = (unsigned long)(ifactor * starttime + 0.5);
  idt           = (unsigned long)(ifactor * dt + 0.5);
  idtmax        = (unsigned long)(ifactor * dtmax + 0.5);
  isavetime     = (unsigned long)(ifactor * savetime + 0.5);
  if(master->mode == "post")
    ipostproctime = (unsigned long)(ifactor * postproctime + 0.5);

  idtlim = idt;

  // take the proper precision for the output files into account
  iiotimeprec = (unsigned long)(ifactor * std::pow(10., iotimeprec) + 0.5);

  // check whether starttime and savetime are an exact multiple of iotimeprec
  if((istarttime % iiotimeprec) || (isavetime % iiotimeprec))
  {
    master->printError("starttime or savetime is not an exact multiple of iotimeprec\n");
    throw 1;
  }

  iotime = (int)(istarttime / iiotimeprec);

  gettimeofday(&start, NULL);
}

ctimeloop::~ctimeloop()
{
}

int ctimeloop::settimelim()
{
  idtlim = idtmax;
  idtlim = std::min(idtlim, isavetime - itime % isavetime);

  return 0;
}

void ctimeloop::stepTime()
{
  // Only step forward in time if we are not in a substep
  if(inSubStep())
    return;

  time  += dt;
  itime += idt;
  iotime = (int)(itime/iiotimeprec);

  ++iteration;

  if(itime >= iendtime)
    loop = false;
}

bool ctimeloop::doCheck()
{
  if(iteration % outputiter == 0 && !inSubStep())
    return true;

  return false;
}

bool ctimeloop::doSave()
{
  // do not save directly after the start of the simulation and not in a substep
  if(itime % isavetime == 0 && iteration != 0 && !inSubStep())
    return true;

  return false;
}

double ctimeloop::check()
{
  gettimeofday(&end, NULL);

  double timeelapsed = (double)(end.tv_sec-start.tv_sec) + (double)(end.tv_usec-start.tv_usec) * 1.e-6;
  start = end;

  return timeelapsed;
}

void ctimeloop::setTimeStep()
{
  // Only set the time step if we are not in a substep
  if(inSubStep())
    return;

  if(adaptivestep)
  {
    idt = idtlim;
    dt  = (double)idt / ifactor;
  }
}

#ifdef USECUDA
int ctimeloop::exec()
{
<<<<<<< HEAD
=======
  if(rkorder == 3)
  {
    for(fieldmap::const_iterator it = fields->at.begin(); it!=fields->at.end(); ++it)
      rk3_GPU(fields->ap[it->first]->data_g, it->second->data_g, dt);

    substep = (substep+1) % 3;
  }

  if(rkorder == 4)
  {
    for(fieldmap::const_iterator it = fields->at.begin(); it!=fields->at.end(); ++it)
      rk4_GPU(fields->ap[it->first]->data_g, it->second->data_g, dt);

    substep = (substep+1) % 5;
  }

  return substep;
}
#else
int ctimeloop::exec()
{
>>>>>>> b4af1e9b
  if(rkorder == 3)
  {
    for(fieldmap::const_iterator it = fields->at.begin(); it!=fields->at.end(); ++it)
      rk3(fields->ap[it->first]->data, it->second->data, dt);

    substep = (substep+1) % 3;
  }

  if(rkorder == 4)
  {
    for(fieldmap::const_iterator it = fields->at.begin(); it!=fields->at.end(); ++it)
      rk4(fields->ap[it->first]->data, it->second->data, dt);

    substep = (substep+1) % 5;
  }

  return substep;
}
#endif

double ctimeloop::getsubdt()
{
  double subdt = 0.;
  if(rkorder == 3)
    subdt = rk3subdt(dt);
  else if(rkorder == 4)
    subdt = rk4subdt(dt);

  return subdt;
}

double ctimeloop::rk3subdt(double dt)
{
  const double cB [] = {1./3., 15./16., 8./15.};
  return cB[substep]*dt;
}

double ctimeloop::rk4subdt(double dt)
{
  const double cB [] = {
    1432997174477./ 9575080441755.,
    5161836677717./13612068292357.,
    1720146321549./ 2090206949498.,
    3134564353537./ 4481467310338.,
    2277821191437./14882151754819.};

  return cB[substep]*dt;
}

int ctimeloop::rk3(double * restrict a, double * restrict at, double dt)
{
  const double cA [] = {0., -5./9., -153./128.};
  const double cB [] = {1./3., 15./16., 8./15.};
  
  int i,j,k;
  int ijk,jj,kk;

  jj = grid->icells;
  kk = grid->icells*grid->jcells;

  for(k=grid->kstart; k<grid->kend; k++)
    for(j=grid->jstart; j<grid->jend; j++)
#pragma ivdep
      for(i=grid->istart; i<grid->iend; i++)
      {
        ijk = i + j*jj + k*kk;
        a[ijk] = a[ijk] + cB[substep]*dt*at[ijk];
      }

  int substepn = (substep+1) % 3;

  // substep 0 resets the tendencies, because cA[0] == 0
  for(k=grid->kstart; k<grid->kend; k++)
    for(j=grid->jstart; j<grid->jend; j++)
#pragma ivdep
      for(i=grid->istart; i<grid->iend; i++)
      {
        ijk = i + j*jj + k*kk;
        at[ijk] = cA[substepn]*at[ijk];
      }

  return 0;
}

int ctimeloop::rk4(double * restrict a, double * restrict at, double dt)
{
  const double cA [] = {
      0.,
    - 567301805773./1357537059087.,
    -2404267990393./2016746695238.,
    -3550918686646./2091501179385.,
    -1275806237668./ 842570457699.};

  const double cB [] = {
    1432997174477./ 9575080441755.,
    5161836677717./13612068292357.,
    1720146321549./ 2090206949498.,
    3134564353537./ 4481467310338.,
    2277821191437./14882151754819.};

  int i,j,k;
  int ijk,jj,kk;

  jj = grid->icells;
  kk = grid->icells*grid->jcells;

  for(k=grid->kstart; k<grid->kend; k++)
    for(j=grid->jstart; j<grid->jend; j++)
#pragma ivdep
      for(i=grid->istart; i<grid->iend; i++)
      {
        ijk = i + j*jj + k*kk;
        a[ijk] = a[ijk] + cB[substep]*dt*at[ijk];
      }

  int substepn = (substep+1) % 5;

  // substep 0 resets the tendencies, because cA[0] == 0
  for(k=grid->kstart; k<grid->kend; k++)
    for(j=grid->jstart; j<grid->jend; j++)
#pragma ivdep
      for(i=grid->istart; i<grid->iend; i++)
      {
        ijk = i + j*jj + k*kk;
        at[ijk] = cA[substepn]*at[ijk];
      }

  return 0;
}

bool ctimeloop::inSubStep()
{
  if(substep > 0)
    return true;
  else
    return false;
}

bool ctimeloop::inStatsStep()
{
  if(!inSubStep() && !((iteration > 0) && (itime == istarttime)))
    return true;
  else
    return false;
}

void ctimeloop::save(int starttime)
{
  if(master->mpiid == 0)
  {
    char filename[256];
    std::sprintf(filename, "time.%07d", starttime);

    master->printMessage("Saving \"%s\" ... ", filename);

    FILE *pFile;
    pFile = fopen(filename, "wb");

    if(pFile == NULL)
    {
      master->printError("\"%s\" cannot be written", filename);
      throw 1;
    }

    fwrite(&itime    , sizeof(long), 1, pFile);
    fwrite(&idt      , sizeof(long), 1, pFile);
    fwrite(&iteration, sizeof(long), 1, pFile);

    fclose(pFile);
    master->printMessage("OK\n");
  }
}

void ctimeloop::load(int starttime)
{
  int nerror = 0;

  if(master->mpiid == 0)
  {
    char filename[256];
    std::sprintf(filename, "time.%07d", starttime);

    master->printMessage("Loading \"%s\" ... ", filename);

    FILE *pFile;
    pFile = fopen(filename, "rb");

    if(pFile == NULL)
    {
      master->printError("\"%s\" does not exist\n", filename);
      ++nerror;
    }
    else
    {
      fread(&itime    , sizeof(long), 1, pFile);
      fread(&idt      , sizeof(long), 1, pFile);
      fread(&iteration, sizeof(long), 1, pFile);

      fclose(pFile);
    }
    master->printMessage("OK\n");
  }

  master->broadcast(&nerror, 1);
  if(nerror)
    throw 1;

  master->broadcast(&itime    , 1);
  master->broadcast(&idt      , 1);
  master->broadcast(&iteration, 1);

  // calculate the double precision time from the integer time
  time = (double)itime / ifactor;
  dt   = (double)idt   / ifactor;
}

int ctimeloop::postprocstep()
{
  itime += ipostproctime;
  iotime = (int)(itime/iiotimeprec);

  if(itime > iendtime)
    loop = false;

  return 0;
}<|MERGE_RESOLUTION|>--- conflicted
+++ resolved
@@ -180,8 +180,6 @@
 #ifdef USECUDA
 int ctimeloop::exec()
 {
-<<<<<<< HEAD
-=======
   if(rkorder == 3)
   {
     for(fieldmap::const_iterator it = fields->at.begin(); it!=fields->at.end(); ++it)
@@ -197,13 +195,11 @@
 
     substep = (substep+1) % 5;
   }
-
   return substep;
 }
 #else
 int ctimeloop::exec()
 {
->>>>>>> b4af1e9b
   if(rkorder == 3)
   {
     for(fieldmap::const_iterator it = fields->at.begin(); it!=fields->at.end(); ++it)
