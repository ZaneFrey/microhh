/*
 * MicroHH
 * Copyright (c) 2011-2015 Chiel van Heerwaarden
 * Copyright (c) 2011-2015 Thijs Heus
 * Copyright (c) 2014-2015 Bart van Stratum
 *
 * This file is part of MicroHH
 *
 * MicroHH is free software: you can redistribute it and/or modify
 * it under the terms of the GNU General Public License as published by
 * the Free Software Foundation, either version 3 of the License, or
 * (at your option) any later version.

 * MicroHH is distributed in the hope that it will be useful,
 * but WITHOUT ANY WARRANTY; without even the implied warranty of
 * MERCHANTABILITY or FITNESS FOR A PARTICULAR PURPOSE.  See the
 * GNU General Public License for more details.

 * You should have received a copy of the GNU General Public License
 * along with MicroHH.  If not, see <http://www.gnu.org/licenses/>.
 */

#include <cstdio>
#include <cmath>
#include <algorithm>
#include "master.h"
#include "input.h"
#include "grid.h"
#include "fields.h"
#include "boundary.h"
#include "defines.h"
#include "model.h"
#include "timeloop.h"
#include "fd.h"
#include "constants.h"
#include "tools.h"

using namespace fd::o4;

namespace Boundary_g
{
    __global__ 
    void set_bc(double* __restrict__ a, double aval, 
                const int icells, const int icellsp, const int jcells)
    {
        const int i = blockIdx.x*blockDim.x + threadIdx.x;
        const int j = blockIdx.y*blockDim.y + threadIdx.y;

        if (i < icells && j < jcells)
        {
            const int ij  = i + j*icellsp;
            a[ij] = aval;
        }
    } 

    __global__ 
    void calc_ghost_cells_bot_2nd(double* __restrict__ a, double* __restrict__ dzh, Boundary::Boundary_type sw, 
                                  double* __restrict__ abot, double* __restrict__ agradbot,
                                  const int icells, const int icellsp,
                                  const int jcells, const int kstart)
    {
        const int i = blockIdx.x*blockDim.x + threadIdx.x;
        const int j = blockIdx.y*blockDim.y + threadIdx.y;

        const int kk  = icellsp*jcells;
        const int ij  = i + j*icellsp;
        const int ijk = i + j*icellsp + kstart*kk;

        if (i < icells && j < jcells)
        {
            if (sw == Boundary::Dirichlet_type)
                a[ijk-kk] = 2.*abot[ij] - a[ijk];

            else if (sw == Boundary::Neumann_type || sw == Boundary::Flux_type)
                a[ijk-kk] = -agradbot[ij]*dzh[kstart] + a[ijk];
        }
    } 

    __global__ 
    void calc_ghost_cells_top_2nd(double* __restrict__ a, double* __restrict__ dzh, const Boundary::Boundary_type sw,
                                  double* __restrict__ atop, double* __restrict__ agradtop,
                                  const int icells, const int icellsp,
                                  const int jcells, const int kend)
    {
        const int i = blockIdx.x*blockDim.x + threadIdx.x;
        const int j = blockIdx.y*blockDim.y + threadIdx.y;

        const int kk  = icellsp*jcells;
        const int ij  = i + j*icellsp;
        const int ijk = i + j*icellsp + (kend-1)*kk;

        if (i < icells && j < jcells)
        {
            if (sw == Boundary::Dirichlet_type)
                a[ijk+kk] = 2.*atop[ij] - a[ijk];

            else if (sw == Boundary::Neumann_type || sw == Boundary::Flux_type)
                a[ijk+kk] = agradtop[ij]*dzh[kend] + a[ijk];
        }
    }

    __global__ 
    void calc_ghost_cells_bot_4th(double* __restrict__ a, const Boundary::Boundary_type sw,
                                  double* __restrict__ abot, double* __restrict__ agradbot,
                                  double* __restrict__ z,
                                  const int icells, const int icellsp,
                                  const int jcells, const int kstart)
    {
        const int i = blockIdx.x*blockDim.x + threadIdx.x;
        const int j = blockIdx.y*blockDim.y + threadIdx.y;

        const int kk1 = 1*icellsp*jcells;
        const int kk2 = 2*icellsp*jcells;

        const int ij  = i + j*icellsp;
        const int ijk = i + j*icellsp + kstart*kk1;

        if (i < icells && j < jcells)
        {
            if (sw == Boundary::Dirichlet_type)
            {
                a[ijk-kk1] = (8./3.)*abot[ij] - 2.*a[ijk] + (1./3.)*a[ijk+kk1];
                a[ijk-kk2] = 8.*abot[ij] - 9.*a[ijk] + 2.*a[ijk+kk1];
            }

            else if (sw == Boundary::Neumann_type || sw == Boundary::Flux_type)
            {
                a[ijk-kk1] = -(1./24.)*grad4x(z[kstart-2], z[kstart-1], z[kstart], z[kstart+1])*agradbot[ij] + a[ijk    ];
                a[ijk-kk2] = -(1./ 8.)*grad4x(z[kstart-2], z[kstart-1], z[kstart], z[kstart+1])*agradbot[ij] + a[ijk+kk1];
            }
        }
    } 

    __global__ 
    void calc_ghost_cells_top_4th(double* __restrict__ a, const Boundary::Boundary_type sw,
                                  double* __restrict__ atop, double* __restrict__ agradtop,
                                  double* __restrict__ z,
                                  const int icells, const int icellsp,
                                  const int jcells, const int kend)
    {
        const int i = blockIdx.x*blockDim.x + threadIdx.x;
        const int j = blockIdx.y*blockDim.y + threadIdx.y;

        const int kk1 = 1*icellsp*jcells;
        const int kk2 = 2*icellsp*jcells;

        const int ij  = i + j*icellsp;
        const int ijk = i + j*icellsp + (kend-1)*kk1;

        if( i < icells && j < jcells)
        {
            if (sw == Boundary::Dirichlet_type)
            {
                a[ijk+kk1] = (8./3.)*atop[ij] - 2.*a[ijk] + (1./3.)*a[ijk-kk1];
                a[ijk+kk2] = 8.*atop[ij] - 9.*a[ijk] + 2.*a[ijk-kk1];
            }

            else if (sw == Boundary::Neumann_type || sw == Boundary::Flux_type)
            {
                a[ijk+kk1] = (1./24.)*grad4x(z[kend-2], z[kend-1], z[kend], z[kend+1])*agradtop[ij] + a[ijk    ];
                a[ijk+kk2] = (1./ 8.)*grad4x(z[kend-2], z[kend-1], z[kend], z[kend+1])*agradtop[ij] + a[ijk-kk1];
            }
        }
    } 

    __global__ 
    void calc_ghost_cells_bot_w_4th(double* __restrict__ w,
                                    const int icells, const int icellsp,
                                    const int jcells, const int kstart)
    {
        const int i = blockIdx.x*blockDim.x + threadIdx.x;
        const int j = blockIdx.y*blockDim.y + threadIdx.y;

        const int kk1 = 1*icellsp*jcells;
        const int kk2 = 2*icellsp*jcells;

        const int ijk = i + j*icellsp + kstart*kk1;

        if (i < icells && j < jcells)
        {
            w[ijk-kk1] = -w[ijk+kk1];
            w[ijk-kk2] = -w[ijk+kk2];
        }
    }

    __global__ 
    void calc_ghost_cells_top_w_4th(double* __restrict__ w,
                                    const int icells, const int icellsp,
                                    const int jcells, const int kend)
    {
        const int i = blockIdx.x*blockDim.x + threadIdx.x;
        const int j = blockIdx.y*blockDim.y + threadIdx.y;

        const int kk1 = 1*icellsp*jcells;
        const int kk2 = 2*icellsp*jcells;

        const int ijk = i + j*icellsp + kend*kk1;

        if (i < icells && j < jcells)
        {
            w[ijk+kk1] = -w[ijk-kk1];
            w[ijk+kk2] = -w[ijk-kk2];
        }
    }
}

#ifdef USECUDA
void Boundary::exec()
{
<<<<<<< HEAD
  const int blocki = grid->iThreadBlock;
  const int blockj = grid->jThreadBlock;
  const int gridi  = grid->icells/blocki + (grid->icells%blocki > 0);
  const int gridj  = grid->jcells/blockj + (grid->jcells%blockj > 0);

  dim3 grid2dGPU (gridi, gridj);
  dim3 block2dGPU(blocki, blockj);

  const int offs = grid->memoffset;

  // Cyclic boundary conditions, do this before the bottom BC's.
  grid->boundary_cyclic_g(&fields->u->data_g[offs]);
  grid->boundary_cyclic_g(&fields->v->data_g[offs]);
  grid->boundary_cyclic_g(&fields->w->data_g[offs]);

  for(FieldMap::const_iterator it = fields->sp.begin(); it!=fields->sp.end(); ++it)
    grid->boundary_cyclic_g(&it->second->data_g[offs]);

  // Calculate the boundary values.
  update_bcs();

  if(grid->swspatialorder == "2")
  {
    Boundary_g::calcGhostCellsBot_2nd<<<grid2dGPU, block2dGPU>>>(&fields->u->data_g[offs], grid->dzh_g, mbcbot, 
                                                                 &fields->u->databot_g[offs], &fields->u->datagradbot_g[offs],
                                                                 grid->icells, grid->icellsp,
                                                                 grid->jcells, grid->kstart);
    cudaCheckError(); 

    Boundary_g::calcGhostCellsTop_2nd<<<grid2dGPU, block2dGPU>>>(&fields->u->data_g[offs], grid->dzh_g, mbctop, 
                                                                 &fields->u->datatop_g[offs], &fields->u->datagradtop_g[offs],
                                                                 grid->icells, grid->icellsp,
                                                                 grid->jcells, grid->kend);
    cudaCheckError(); 

    Boundary_g::calcGhostCellsBot_2nd<<<grid2dGPU, block2dGPU>>>(&fields->v->data_g[offs], grid->dzh_g, mbcbot, 
                                                                 &fields->v->databot_g[offs], &fields->v->datagradbot_g[offs],
                                                                 grid->icells, grid->icellsp,
                                                                 grid->jcells, grid->kstart);
    cudaCheckError(); 

    Boundary_g::calcGhostCellsTop_2nd<<<grid2dGPU, block2dGPU>>>(&fields->v->data_g[offs], grid->dzh_g, mbctop, 
                                                                 &fields->v->datatop_g[offs], &fields->v->datagradtop_g[offs],
                                                                 grid->icells, grid->icellsp,
                                                                 grid->jcells, grid->kend);
    cudaCheckError(); 

    for(FieldMap::const_iterator it=fields->sp.begin(); it!=fields->sp.end(); ++it)
=======
    const int blocki = grid->iThreadBlock;
    const int blockj = grid->jThreadBlock;
    const int gridi  = grid->icells/blocki + (grid->icells%blocki > 0);
    const int gridj  = grid->jcells/blockj + (grid->jcells%blockj > 0);

    dim3 grid2dGPU (gridi, gridj);
    dim3 block2dGPU(blocki, blockj);

    const int offs = grid->memoffset;

    // Cyclic boundary conditions, do this before the bottom BC's.
    grid->boundaryCyclic_g(&fields->u->data_g[offs]);
    grid->boundaryCyclic_g(&fields->v->data_g[offs]);
    grid->boundaryCyclic_g(&fields->w->data_g[offs]);

    for (FieldMap::const_iterator it = fields->sp.begin(); it!=fields->sp.end(); ++it)
         grid->boundaryCyclic_g(&it->second->data_g[offs]);

    // Calculate the boundary values.
    update_bcs();

    if(grid->swspatialorder == "2")
>>>>>>> 6460e74e
    {
        Boundary_g::calc_ghost_cells_bot_2nd<<<grid2dGPU, block2dGPU>>>(
            &fields->u->data_g[offs], grid->dzh_g, mbcbot, 
            &fields->u->databot_g[offs], &fields->u->datagradbot_g[offs],
            grid->icells, grid->icellsp,
            grid->jcells, grid->kstart);
        cudaCheckError(); 

        Boundary_g::calc_ghost_cells_top_2nd<<<grid2dGPU, block2dGPU>>>(
            &fields->u->data_g[offs], grid->dzh_g, mbctop, 
            &fields->u->datatop_g[offs], &fields->u->datagradtop_g[offs],
            grid->icells, grid->icellsp,
            grid->jcells, grid->kend);
        cudaCheckError(); 

        Boundary_g::calc_ghost_cells_bot_2nd<<<grid2dGPU, block2dGPU>>>(
            &fields->v->data_g[offs], grid->dzh_g, mbcbot, 
            &fields->v->databot_g[offs], &fields->v->datagradbot_g[offs],
            grid->icells, grid->icellsp,
            grid->jcells, grid->kstart);
        cudaCheckError(); 

        Boundary_g::calc_ghost_cells_top_2nd<<<grid2dGPU, block2dGPU>>>(
            &fields->v->data_g[offs], grid->dzh_g, mbctop, 
            &fields->v->datatop_g[offs], &fields->v->datagradtop_g[offs],
            grid->icells, grid->icellsp,
            grid->jcells, grid->kend);
        cudaCheckError(); 

        for (FieldMap::const_iterator it=fields->sp.begin(); it!=fields->sp.end(); ++it)
        {
            Boundary_g::calc_ghost_cells_bot_2nd<<<grid2dGPU, block2dGPU>>>(
                &it->second->data_g[offs], grid->dzh_g, sbc[it->first]->bcbot, 
                &it->second->databot_g[offs], &it->second->datagradbot_g[offs],
                grid->icells, grid->icellsp,
                grid->jcells, grid->kstart);
            cudaCheckError(); 

            Boundary_g::calc_ghost_cells_top_2nd<<<grid2dGPU, block2dGPU>>>(
                &it->second->data_g[offs], grid->dzh_g, sbc[it->first]->bctop, 
                &it->second->datatop_g[offs], &it->second->datagradtop_g[offs],
                grid->icells, grid->icellsp,
                grid->jcells, grid->kend);
            cudaCheckError(); 
        }
    }
    else if(grid->swspatialorder == "4")
    {
        Boundary_g::calc_ghost_cells_bot_4th<<<grid2dGPU, block2dGPU>>>(
            &fields->u->data_g[offs], mbcbot, 
            &fields->u->databot_g[offs], &fields->u->datagradbot_g[offs],
            grid->z_g,
            grid->icells, grid->icellsp,
            grid->jcells, grid->kstart);
        cudaCheckError(); 

        Boundary_g::calc_ghost_cells_top_4th<<<grid2dGPU, block2dGPU>>>(
            &fields->u->data_g[offs], mbctop, 
            &fields->u->datatop_g[offs], &fields->u->datagradtop_g[offs],
            grid->z_g,
            grid->icells, grid->icellsp,
            grid->jcells, grid->kend);
        cudaCheckError(); 

        Boundary_g::calc_ghost_cells_bot_4th<<<grid2dGPU, block2dGPU>>>(
            &fields->v->data_g[offs], mbcbot, 
            &fields->v->databot_g[offs], &fields->v->datagradbot_g[offs],
            grid->z_g,
            grid->icells, grid->icellsp,
            grid->jcells, grid->kstart);
        cudaCheckError(); 

        Boundary_g::calc_ghost_cells_top_4th<<<grid2dGPU, block2dGPU>>>(
            &fields->v->data_g[offs], mbctop, 
            &fields->v->datatop_g[offs], &fields->v->datagradtop_g[offs],
            grid->z_g,
            grid->icells, grid->icellsp,
            grid->jcells, grid->kend);
        cudaCheckError(); 

        Boundary_g::calc_ghost_cells_bot_w_4th<<<grid2dGPU, block2dGPU>>>(
            &fields->w->data_g[offs],
            grid->icells, grid->icellsp,
            grid->jcells, grid->kstart);
        cudaCheckError(); 

        Boundary_g::calc_ghost_cells_top_w_4th<<<grid2dGPU, block2dGPU>>>(
            &fields->w->data_g[offs],
            grid->icells, grid->icellsp,
            grid->jcells, grid->kend);
        cudaCheckError(); 

        for (FieldMap::const_iterator it=fields->sp.begin(); it!=fields->sp.end(); ++it)
        {
            Boundary_g::calc_ghost_cells_bot_4th<<<grid2dGPU, block2dGPU>>>(
                &it->second->data_g[offs], sbc[it->first]->bcbot,
                &it->second->databot_g[offs], &it->second->datagradbot_g[offs],
                grid->z_g,
                grid->icells, grid->icellsp,
                grid->jcells, grid->kstart);
            cudaCheckError(); 

            Boundary_g::calc_ghost_cells_top_4th<<<grid2dGPU, block2dGPU>>>(
                &it->second->data_g[offs], sbc[it->first]->bctop, 
                &it->second->datatop_g[offs], &it->second->datagradtop_g[offs],
                grid->z_g,
                grid->icells, grid->icellsp,
                grid->jcells, grid->kend);
            cudaCheckError(); 
        }
    }
}
#endif

void Boundary::set_bc_g(double* restrict a, double* restrict agrad, double* restrict aflux, 
                        Boundary_type sw, double aval, double visc, double offset)
{
    const int blocki = grid->iThreadBlock;
    const int blockj = grid->jThreadBlock;
    const int gridi  = grid->icells/blocki + (grid->icells%blocki > 0);
    const int gridj  = grid->jcells/blockj + (grid->jcells%blockj > 0);

    dim3 grid2dGPU (gridi, gridj);
    dim3 block2dGPU(blocki, blockj);

    const int offs = grid->memoffset;

    if (sw == Dirichlet_type)
    {
        Boundary_g::set_bc<<<grid2dGPU, block2dGPU>>>(&a[offs], aval-offset,    grid->icells, grid->icellsp, grid->jcells);
        cudaCheckError(); 
    }
    else if (sw == Neumann_type)
    {
        Boundary_g::set_bc<<<grid2dGPU, block2dGPU>>>(&agrad[offs], aval,       grid->icells, grid->icellsp, grid->jcells);
        Boundary_g::set_bc<<<grid2dGPU, block2dGPU>>>(&aflux[offs], -aval*visc, grid->icells, grid->icellsp, grid->jcells);
        cudaCheckError(); 
    }
    else if (sw == Flux_type)
    {
        Boundary_g::set_bc<<<grid2dGPU, block2dGPU>>>(&aflux[offs], aval,       grid->icells, grid->icellsp, grid->jcells);
        Boundary_g::set_bc<<<grid2dGPU, block2dGPU>>>(&agrad[offs], -aval*visc, grid->icells, grid->icellsp, grid->jcells);
        cudaCheckError(); 
    }
}<|MERGE_RESOLUTION|>--- conflicted
+++ resolved
@@ -207,56 +207,6 @@
 #ifdef USECUDA
 void Boundary::exec()
 {
-<<<<<<< HEAD
-  const int blocki = grid->iThreadBlock;
-  const int blockj = grid->jThreadBlock;
-  const int gridi  = grid->icells/blocki + (grid->icells%blocki > 0);
-  const int gridj  = grid->jcells/blockj + (grid->jcells%blockj > 0);
-
-  dim3 grid2dGPU (gridi, gridj);
-  dim3 block2dGPU(blocki, blockj);
-
-  const int offs = grid->memoffset;
-
-  // Cyclic boundary conditions, do this before the bottom BC's.
-  grid->boundary_cyclic_g(&fields->u->data_g[offs]);
-  grid->boundary_cyclic_g(&fields->v->data_g[offs]);
-  grid->boundary_cyclic_g(&fields->w->data_g[offs]);
-
-  for(FieldMap::const_iterator it = fields->sp.begin(); it!=fields->sp.end(); ++it)
-    grid->boundary_cyclic_g(&it->second->data_g[offs]);
-
-  // Calculate the boundary values.
-  update_bcs();
-
-  if(grid->swspatialorder == "2")
-  {
-    Boundary_g::calcGhostCellsBot_2nd<<<grid2dGPU, block2dGPU>>>(&fields->u->data_g[offs], grid->dzh_g, mbcbot, 
-                                                                 &fields->u->databot_g[offs], &fields->u->datagradbot_g[offs],
-                                                                 grid->icells, grid->icellsp,
-                                                                 grid->jcells, grid->kstart);
-    cudaCheckError(); 
-
-    Boundary_g::calcGhostCellsTop_2nd<<<grid2dGPU, block2dGPU>>>(&fields->u->data_g[offs], grid->dzh_g, mbctop, 
-                                                                 &fields->u->datatop_g[offs], &fields->u->datagradtop_g[offs],
-                                                                 grid->icells, grid->icellsp,
-                                                                 grid->jcells, grid->kend);
-    cudaCheckError(); 
-
-    Boundary_g::calcGhostCellsBot_2nd<<<grid2dGPU, block2dGPU>>>(&fields->v->data_g[offs], grid->dzh_g, mbcbot, 
-                                                                 &fields->v->databot_g[offs], &fields->v->datagradbot_g[offs],
-                                                                 grid->icells, grid->icellsp,
-                                                                 grid->jcells, grid->kstart);
-    cudaCheckError(); 
-
-    Boundary_g::calcGhostCellsTop_2nd<<<grid2dGPU, block2dGPU>>>(&fields->v->data_g[offs], grid->dzh_g, mbctop, 
-                                                                 &fields->v->datatop_g[offs], &fields->v->datagradtop_g[offs],
-                                                                 grid->icells, grid->icellsp,
-                                                                 grid->jcells, grid->kend);
-    cudaCheckError(); 
-
-    for(FieldMap::const_iterator it=fields->sp.begin(); it!=fields->sp.end(); ++it)
-=======
     const int blocki = grid->iThreadBlock;
     const int blockj = grid->jThreadBlock;
     const int gridi  = grid->icells/blocki + (grid->icells%blocki > 0);
@@ -268,18 +218,17 @@
     const int offs = grid->memoffset;
 
     // Cyclic boundary conditions, do this before the bottom BC's.
-    grid->boundaryCyclic_g(&fields->u->data_g[offs]);
-    grid->boundaryCyclic_g(&fields->v->data_g[offs]);
-    grid->boundaryCyclic_g(&fields->w->data_g[offs]);
+    grid->boundary_cyclic_g(&fields->u->data_g[offs]);
+    grid->boundary_cyclic_g(&fields->v->data_g[offs]);
+    grid->boundary_cyclic_g(&fields->w->data_g[offs]);
 
     for (FieldMap::const_iterator it = fields->sp.begin(); it!=fields->sp.end(); ++it)
-         grid->boundaryCyclic_g(&it->second->data_g[offs]);
+        grid->boundary_cyclic_g(&it->second->data_g[offs]);
 
     // Calculate the boundary values.
     update_bcs();
 
     if(grid->swspatialorder == "2")
->>>>>>> 6460e74e
     {
         Boundary_g::calc_ghost_cells_bot_2nd<<<grid2dGPU, block2dGPU>>>(
             &fields->u->data_g[offs], grid->dzh_g, mbcbot, 
