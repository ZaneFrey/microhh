/*
 * MicroHH
 * Copyright (c) 2011-2020 Chiel van Heerwaarden
 * Copyright (c) 2011-2020 Thijs Heus
 * Copyright (c) 2014-2020 Bart van Stratum
 *
 * This file is part of MicroHH
 *
 * MicroHH is free software: you can redistribute it and/or modify
 * it under the terms of the GNU General Public License as published by
 * the Free Software Foundation, either version 3 of the License, or
 * (at your option) any later version.

 * MicroHH is distributed in the hope that it will be useful,
 * but WITHOUT ANY WARRANTY; without even the implied warranty of
 * MERCHANTABILITY or FITNESS FOR A PARTICULAR PURPOSE.  See the
 * GNU General Public License for more details.

 * You should have received a copy of the GNU General Public License
 * along with MicroHH.  If not, see <http://www.gnu.org/licenses/>.
 */

#include <iostream>
#include <cstdio>
#include <cmath>
#include <algorithm>

#include "master.h"
#include "grid.h"
#include "fields.h"
#include "diff.h"
#include "stats.h"
#include "cross.h"
#include "column.h"
#include "thermo.h"
#include "thermo_moist_functions.h"

#include "constants.h"
#include "microphys.h"
#include "microphys_2mom_warm.h"

namespace
{
    using namespace Constants;
    using namespace Thermo_moist_functions;
    using namespace Micro_2mom_warm_constants;
    using namespace Micro_2mom_warm_functions;

    template<typename TF>
    void remove_negative_values(TF* const restrict field,
                                const int istart, const int jstart, const int kstart,
                                const int iend,   const int jend,   const int kend,
                                const int jj,     const int kk)
    {
        for (int k=kstart; k<kend; k++)
            for (int j=jstart; j<jend; j++)
                #pragma ivdep
                for (int i=istart; i<iend; i++)
                {
                    const int ijk = i + j*jj + k*kk;
                    field[ijk] = std::max(TF(0.), field[ijk]);
                }
    }

    template<typename TF>
    void zero_field(TF* const restrict field, const int ncells)
    {
        for (int n=0; n<ncells; n++)
            field[n] = TF(0);
    }

    template<typename TF>
    TF* get_tmp_slice(std::vector<std::shared_ptr<Field3d<TF>>> &tmp_fields, int &slice_counter,
                      const int jcells, const int ikcells)
    {
        const int tmp_index   = slice_counter / jcells;     // Which tmp field in tmp_fields vector?
        const int fld_index   = slice_counter % jcells;     // Which slice in tmp field?
        const int slice_start = fld_index * ikcells;        // Start index of slice

        slice_counter++;

        return &(tmp_fields[tmp_index]->fld[slice_start]);
    }

}

// Microphysics calculated over entire 3D field
namespace mp3d
{
    // Autoconversion: formation of rain drop by coagulating cloud droplets
    template<typename TF>
    void autoconversion(TF* const restrict qrt, TF* const restrict nrt,
                        TF* const restrict qtt, TF* const restrict thlt,
                        const TF* const restrict qr,  const TF* const restrict ql,
                        const TF* const restrict rho, const TF* const restrict exner, const TF nc,
                        const int istart, const int jstart, const int kstart,
                        const int iend,   const int jend,   const int kend,
                        const int jj, const int kk)
    {
        const TF x_star = 2.6e-10;       // SB06, list of symbols, same as UCLA-LES
        const TF k_cc   = 9.44e9;        // UCLA-LES (Long, 1974), 4.44e9 in SB06, p48
        const TF nu_c   = 1;             // SB06, Table 1., same as UCLA-LES
        const TF kccxs  = k_cc / (TF(20.) * x_star) * (nu_c+2)*(nu_c+4) / pow(nu_c+1, 2);

        for (int k=kstart; k<kend; k++)
            for (int j=jstart; j<jend; j++)
                #pragma ivdep
                for (int i=istart; i<iend; i++)
                {
                    const int ijk = i + j*jj + k*kk;
                    if(ql[ijk] > ql_min<TF>)
                    {
                        const TF xc      = rho[k] * ql[ijk] / nc;    // Mean mass of cloud drops [kg]
                        const TF tau     = TF(1.) - ql[ijk] / (ql[ijk] + qr[ijk] + dsmall);    // SB06, Eq 5
                        const TF phi_au  = TF(600.) * pow(tau, TF(0.68)) * pow(TF(1.) - pow(tau, TF(0.68)), 3);    // UCLA-LES
                        //const TF phi_au  = 400. * pow(tau, 0.7) * pow(1. - pow(tau, 0.7), 3);    // SB06, Eq 6
                        const TF au_tend = rho[k] * kccxs * pow(ql[ijk], 2) * pow(xc, 2) *
                                               (TF(1.) + phi_au / pow(TF(1.)-tau, 2)); // SB06, eq 4

                        qrt[ijk]  += au_tend;
                        nrt[ijk]  += au_tend * rho[k] / x_star;
                        qtt[ijk]  -= au_tend;
                        thlt[ijk] += Lv<TF> / (cp<TF> * exner[k]) * au_tend;
                    }
                }
    }

    // Accreation: growth of raindrops collecting cloud droplets
    template<typename TF>
    void accretion(TF* const restrict qrt, TF* const restrict qtt, TF* const restrict thlt,
                   const TF* const restrict qr,  const TF* const restrict ql,
                   const TF* const restrict rho, const TF* const restrict exner,
                   const int istart, const int jstart, const int kstart,
                   const int iend,   const int jend,   const int kend,
                   const int jj, const int kk)
    {
        const TF k_cr  = 5.25; // SB06, p49

        for (int k=kstart; k<kend; k++)
            for (int j=jstart; j<jend; j++)
                #pragma ivdep
                for (int i=istart; i<iend; i++)
                {
                    const int ijk = i + j*jj + k*kk;
                    if(ql[ijk] > ql_min<TF> && qr[ijk] > qr_min<TF>)
                    {
                        const TF tau     = TF(1.) - ql[ijk] / (ql[ijk] + qr[ijk]); // SB06, Eq 5
                        const TF phi_ac  = pow(tau / (tau + TF(5e-5)), 4); // SB06, Eq 8
                        const TF ac_tend = k_cr * ql[ijk] *  qr[ijk] * phi_ac * pow(rho_0<TF> / rho[k], TF(0.5)); // SB06, Eq 7

                        qrt[ijk]  += ac_tend;
                        qtt[ijk]  -= ac_tend;
                        thlt[ijk] += Lv<TF> / (cp<TF> * exner[k]) * ac_tend;
                    }
                }
    }


    // Calculate maximum sedimentation velocity
    template<typename TF>
    TF calc_max_sedimentation_cfl(TF* const restrict w_qr,
                                  const TF* const restrict qr, const TF* const restrict nr,
                                  const TF* const restrict rho, const TF* const restrict dzi,
                                  const double dt,
                                  const int istart, const int jstart, const int kstart,
                                  const int iend,   const int jend,   const int kend,
                                  const int icells, const int ijcells)
    {
        const TF w_max = 9.65; // 9.65=UCLA, 20=SS08, appendix A
        const TF a_R = 9.65;   // SB06, p51
        const TF c_R = 600;    // SB06, p51
        const TF Dv  = 25.0e-6;
        const TF b_R = a_R * exp(c_R*Dv); // UCLA-LES

        // Calculate sedimentation velocity at cell centre
        for (int k=kstart; k<kend; k++)
            for (int j=jstart; j<jend; j++)
                #pragma ivdep
                for (int i=istart; i<iend; i++)
                {
                    const int ijk = i + j*icells + k*ijcells;

                    if(qr[ijk] > qr_min<TF>)
                    {
                        // Calculate mean rain drop mass and diameter
                        const TF mr      = calc_rain_mass(qr[ijk], nr[ijk], rho[k]);
                        const TF dr      = calc_rain_diameter(mr);
                        const TF mur     = calc_mu_r(dr);
                        const TF lambdar = calc_lambda_r(mur, dr);

                        w_qr[ijk] = std::min(w_max, std::max(TF(0.1), a_R - b_R * TF(pow(TF(1.) + c_R/lambdar, TF(-1.)*(mur+TF(4.))))));
                    }
                    else
                    {
                        w_qr[ijk] = 0.;
                    }
                }

        // Mirror the values of w_qr over the ghost cells.
        // Bottom boundary.
        for (int j=jstart; j<jend; j++)
            #pragma ivdep
            for (int i=istart; i<iend; i++)
            {
                const int ijk = i + j*icells + kstart*ijcells;
                w_qr[ijk-ijcells] = w_qr[ijk];
            }

        // Top boundary.
        for (int j=jstart; j<jend; j++)
            #pragma ivdep
            for (int i=istart; i<iend; i++)
            {
                const int ijk = i + j*icells + (kend-1)*ijcells;
                w_qr[ijk+ijcells] = w_qr[ijk];
            }

        // Calculate maximum CFL based on interpolated velocity
        TF cfl_max = 1e-5;
        for (int k=kstart; k<kend; k++)
            for (int j=jstart; j<jend; j++)
                #pragma ivdep
                for (int i=istart; i<iend; i++)
                {
                    const int ijk = i + j*icells + k*ijcells;

                    const TF cfl_qr = TF(0.25) * (w_qr[ijk-ijcells] + TF(2.)*w_qr[ijk] + w_qr[ijk+ijcells]) * dzi[k] * TF(dt);
                    cfl_max = std::max(cfl_max, cfl_qr);
                }

        return cfl_max;
    }
}

// Microphysics calculated over 2D (xz) slices
namespace mp2d
{
    // Calculate microphysics properties which are used in multiple routines
    template<typename TF>
    void prepare_microphysics_slice(TF* const restrict rain_mass, TF* const restrict rain_diameter,
                                    TF* const restrict mu_r, TF* const restrict lambda_r,
                                    const TF* const restrict qr, const TF* const restrict nr,
                                    const TF* const restrict rho,
                                    const int istart, const int iend,
                                    const int kstart, const int kend,
                                    const int icells, const int ijcells, const int j)
    {

        for (int k=kstart; k<kend; k++)
            #pragma ivdep
            for (int i=istart; i<iend; i++)
            {
                const int ijk = i + j*icells + k*ijcells;
                const int ik  = i + k*icells;

                if(qr[ijk] > qr_min<TF>)
                {
                    rain_mass[ik]     = calc_rain_mass(qr[ijk], nr[ijk], rho[k]);
                    rain_diameter[ik] = calc_rain_diameter(rain_mass[ik]);
                    mu_r[ik]          = calc_mu_r(rain_diameter[ik]);
                    lambda_r[ik]      = calc_lambda_r(mu_r[ik], rain_diameter[ik]);
                }
                else
                {
                    rain_mass[ik]     = TF(0);
                    rain_diameter[ik] = TF(0);
                    mu_r[ik]          = TF(0);
                    lambda_r[ik]      = TF(0);
                }
            }
    }

    // Evaporation: evaporation of rain drops in unsaturated environment
    template<typename TF>
    void evaporation(TF* const restrict qrt, TF* const restrict nrt,
                     TF* const restrict qtt, TF* const restrict thlt,
                     const TF* const restrict qr, const TF* const restrict nr,
                     const TF* const restrict ql, const TF* const restrict qt, const TF* const restrict thl,
                     const TF* const restrict rho, const TF* const restrict exner, const TF* const restrict p,
                     const TF* const restrict rain_mass, const TF* const restrict rain_diameter,
                     const int istart, const int jstart, const int kstart,
                     const int iend,   const int jend,   const int kend,
                     const int jj, const int kk, const int j)
    {
        const TF lambda_evap = 1.; // 1.0 in UCLA, 0.7 in DALES

        for (int k=kstart; k<kend; k++)
            #pragma ivdep
            for (int i=istart; i<iend; i++)
            {
                const int ik  = i + k*jj;
                const int ijk = i + j*jj + k*kk;

                if(qr[ijk] > qr_min<TF>)
                {
                    const TF mr  = rain_mass[ik];
                    const TF dr  = rain_diameter[ik];

                    const TF T   = thl[ijk] * exner[k] + (Lv<TF> * ql[ijk]) / (cp<TF> * exner[k]); // Absolute temperature [K]
                    const TF Glv = pow(Rv<TF> * T / (esat_liq(T) * D_v<TF>) +
                                       (Lv<TF> / (K_t<TF> * T)) * (Lv<TF> / (Rv<TF> * T) - 1), -1); // Cond/evap rate (kg m-1 s-1)?

                    const TF S   = (qt[ijk] - ql[ijk]) / qsat_liq(p[k], T) - 1; // Saturation
                    const TF F   = 1.; // Evaporation excludes ventilation term from SB06 (like UCLA, unimportant term? TODO: test)

                    const TF ev_tend = TF(2.) * pi<TF> * dr * Glv * S * F * nr[ijk] / rho[k];

                    qrt[ijk]  += ev_tend;
                    nrt[ijk]  += lambda_evap * ev_tend * rho[k] / mr;
                    qtt[ijk]  -= ev_tend;
                    thlt[ijk] += Lv<TF> / (cp<TF> * exner[k]) * ev_tend;
                }
            }
    }

    // Selfcollection & breakup: growth of raindrops by mutual (rain-rain) coagulation, and breakup by collisions
    template<typename TF>
    void selfcollection_breakup(TF* const restrict nrt, const TF* const restrict qr, const TF* const restrict nr, const TF* const restrict rho,
                                const TF* const restrict rain_mass, const TF* const restrict rain_diameter,
                                const TF* const restrict lambda_r,
                                const int istart, const int jstart, const int kstart,
                                const int iend,   const int jend,   const int kend,
                                const int jj, const int kk, const int j)
    {
        const TF k_rr     = 7.12;   // SB06, p49
        const TF kappa_rr = 60.7;   // SB06, p49
        const TF D_eq     = 0.9e-3; // SB06, list of symbols
        const TF k_br1    = 1.0e3;  // SB06, p50, for 0.35e-3 <= Dr <= D_eq
        const TF k_br2    = 2.3e3;  // SB06, p50, for Dr > D_eq

        for (int k=kstart; k<kend; k++)
            #pragma ivdep
            for (int i=istart; i<iend; i++)
            {
                const int ik  = i + k*jj;
                const int ijk = i + j*jj + k*kk;

                if(qr[ijk] > qr_min<TF>)
                {
                    // Calculate mean rain drop mass and diameter
                    const TF dr      = rain_diameter[ik];
                    const TF lambdar = lambda_r[ik];

                    // Selfcollection
                    const TF sc_tend = -k_rr * nr[ijk] * qr[ijk]*rho[k] * pow(TF(1.) + kappa_rr /
                                       lambdar * pow(pirhow<TF>, TF(1.)/TF(3.)), -9) * pow(rho_0<TF> / rho[k], TF(0.5));
                    nrt[ijk] += sc_tend;

                    // Breakup
                    const TF dDr = dr - D_eq;
                    if(dr > 0.35e-3)
                    {
                        TF phi_br;
                        if(dr <= D_eq)
                            phi_br = k_br1 * dDr;
                        else
                            phi_br = TF(2.) * exp(k_br2 * dDr) - TF(1.);

                        const TF br_tend = -(phi_br + TF(1.)) * sc_tend;
                        nrt[ijk] += br_tend;
                    }
                }
            }
    }

    // Sedimentation from Stevens and Seifert (2008)
    template<typename TF>
    void sedimentation_ss08(TF* const restrict qrt, TF* const restrict nrt, TF* const restrict rr_bot,
                            TF* const restrict w_qr, TF* const restrict w_nr,
                            TF* const restrict c_qr, TF* const restrict c_nr,
                            TF* const restrict slope_qr, TF* const restrict slope_nr,
                            TF* const restrict flux_qr, TF* const restrict flux_nr,
                            const TF* const restrict mu_r, const TF* const restrict lambda_r,
                            const TF* const restrict qr, const TF* const restrict nr,
                            const TF* const restrict rho, const TF* const restrict rhoh,
                            const TF* const restrict dzi,
                            const TF* const restrict dz, const double dt,
                            const int istart, const int jstart, const int kstart,
                            const int iend,   const int jend,   const int kend,
                            const int icells, const int kcells, const int ijcells, const int j)
    {
        const TF w_max = 9.65; // 9.65=UCLA, 20=SS08, appendix A
        const TF a_R = 9.65;   // SB06, p51
        const TF c_R = 600;    // SB06, p51
        const TF Dv  = 25.0e-6;
        const TF b_R = a_R * exp(c_R*Dv); // UCLA-LES

        const int kk3d = ijcells;
        const int kk2d = icells;

        // 1. Calculate sedimentation velocity at cell center
        for (int k=kstart; k<kend; k++)
        {
            const TF rho_n = pow(TF(1.2) / rho[k], TF(0.5));
            #pragma ivdep
            for (int i=istart; i<iend; i++)
            {
                const int ijk = i + j*icells + k*ijcells;
                const int ik  = i + k*icells;

                if(qr[ijk] > qr_min<TF>)
                {
                    // SS08:
                    w_qr[ik] = std::min(w_max, std::max(TF(0.1), rho_n * a_R - b_R * TF(pow(TF(1.) + c_R/lambda_r[ik], TF(-1.)*(mu_r[ik]+TF(4.))))));
                    w_nr[ik] = std::min(w_max, std::max(TF(0.1), rho_n * a_R - b_R * TF(pow(TF(1.) + c_R/lambda_r[ik], TF(-1.)*(mu_r[ik]+TF(1.))))));
                }
                else
                {
                    w_qr[ik] = 0.;
                    w_nr[ik] = 0.;
                }
            }
        }

        // 1.1 Set one ghost cell to zero
        for (int i=istart; i<iend; i++)
        {
            const int ik1  = i + (kstart-1)*icells;
            const int ik2  = i + (kend    )*icells;
            w_qr[ik1] = w_qr[ik1+kk2d];
            w_nr[ik1] = w_nr[ik1+kk2d];
            w_qr[ik2] = TF(0);
            w_nr[ik2] = TF(0);
        }

        // 2. Calculate CFL number using interpolated sedimentation velocity
        for (int k=kstart; k<kend; k++)
            #pragma ivdep
            for (int i=istart; i<iend; i++)
            {
                const int ik  = i + k*icells;
                c_qr[ik] = TF(0.25) * (w_qr[ik-kk2d] + TF(2.)*w_qr[ik] + w_qr[ik+kk2d]) * dzi[k] * dt;
                c_nr[ik] = TF(0.25) * (w_nr[ik-kk2d] + TF(2.)*w_nr[ik] + w_nr[ik+kk2d]) * dzi[k] * dt;
            }

        // 3. Calculate slopes
        for (int k=kstart; k<kend; k++)
            #pragma ivdep
            for (int i=istart; i<iend; i++)
            {
                const int ijk = i + j*icells + k*ijcells;
                const int ik  = i + k*icells;

                slope_qr[ik] = minmod(qr[ijk]-qr[ijk-kk3d], qr[ijk+kk3d]-qr[ijk]);
                slope_nr[ik] = minmod(nr[ijk]-nr[ijk-kk3d], nr[ijk+kk3d]-nr[ijk]);
            }

        // Calculate flux
        // Set the fluxes at the top of the domain (kend) to zero
        for (int i=istart; i<iend; i++)
        {
            const int ik  = i + kend*icells;
            flux_qr[ik] = TF(0);
            flux_nr[ik] = TF(0);
        }

        for (int k=kend-1; k>kstart-1; k--)
            #pragma ivdep
            for (int i=istart; i<iend; i++)
            {
                const int ijk = i + j*icells + k*ijcells;
                const int ik  = i + k*icells;

                int kk;
                TF ftot, dzz, cc;

                // q_rain
                kk    = k;  // current grid level
                ftot  = TF(0);  // cumulative 'flux' (kg m-2)
                dzz   = TF(0);  // distance from zh[k]
                cc    = std::min(TF(1), c_qr[ik]);
                while (cc > 0 && kk < kend)
                {
                    const int ikk  = i + kk*icells;
                    const int ijkk = i + j*icells + kk*ijcells;

                    ftot  += rho[kk] * (qr[ijkk] + TF(0.5) * slope_qr[ikk] * (TF(1.)-cc)) * cc * dz[kk];

                    dzz   += dz[kk];
                    kk    += 1;
                    cc     = std::min(TF(1.), c_qr[ikk] - dzz*dzi[kk]);
                }

                // Given flux at top, limit bottom flux such that the total rain content stays >= 0.
                ftot = std::min(ftot, rho[k] * dz[k] * qr[ijk] - flux_qr[ik+icells] * TF(dt));
                flux_qr[ik] = -ftot / dt;

                // number density
                kk    = k;  // current grid level
                ftot  = TF(0);  // cumulative 'flux'
                dzz   = TF(0);  // distance from zh[k]
                cc    = std::min(TF(1), c_nr[ik]);
                while (cc > 0 && kk < kend)
                {
                    const int ikk  = i + kk*icells;
                    const int ijkk = i + j*icells + kk*ijcells;

                    ftot += rho[kk] * (nr[ijkk] + TF(0.5) * slope_nr[ikk] * (TF(1.)-cc)) * cc * dz[kk];

                    dzz   += dz[kk];
                    kk    += 1;
                    cc     = std::min(TF(1.), c_nr[ikk] - dzz*dzi[k]);
                }

                // Given flux at top, limit bottom flux such that the number density stays >= 0.
                ftot = std::min(ftot, rho[k] * dz[k] * nr[ijk] - flux_nr[ik+icells] * TF(dt));
                flux_nr[ik] = -ftot / dt;
            }

        // Calculate tendency
        for (int k=kstart; k<kend; k++)
            #pragma ivdep
            for (int i=istart; i<iend; i++)
            {
                const int ijk = i + j*icells + k*ijcells;
                const int ik  = i + k*icells;

                qrt[ijk] += -(flux_qr[ik+kk2d] - flux_qr[ik]) / rho[k] * dzi[k];
                nrt[ijk] += -(flux_nr[ik+kk2d] - flux_nr[ik]) / rho[k] * dzi[k];
            }

        // Store surface sedimentation flux
        // Sedimentation flux is already multiplied with density (see flux div. calculation), so
        // the resulting flux is in kg m-2 s-1, with rho_water = 1000 kg/m3 this equals a rain rate in mm s-1
        for (int i=istart; i<iend; i++)
        {
            const int ij  = i + j*icells;
            const int ik  = i + kstart*icells;

            rr_bot[ij] = -flux_qr[ik];
        }
    }
}

template<typename TF>
Microphys_2mom_warm<TF>::Microphys_2mom_warm(Master& masterin, Grid<TF>& gridin, Fields<TF>& fieldsin, Input& inputin) :
    Microphys<TF>(masterin, gridin, fieldsin, inputin)
{
    auto& gd = grid.get_grid_data();
    swmicrophys = Microphys_type::Warm_2mom;

    // Read microphysics switches and settings
    swmicrobudget = inputin.get_item<bool>("micro", "swmicrobudget", "", false);
    cflmax        = inputin.get_item<TF>("micro", "cflmax", "", 2.);
    Nc0<TF>       = inputin.get_item<TF>("micro", "Nc0", "", 70e6);

    // Initialize the qr (rain water specific humidity) and nr (droplot number concentration) fields
    const std::string group_name = "thermo";

    fields.init_prognostic_field("qr", "Rain water specific humidity", "kg kg-1", group_name, gd.sloc);
    fields.init_prognostic_field("nr", "Number density rain", "m-3", group_name, gd.sloc);

    // Load the viscosity for both fields.
    fields.sp.at("qr")->visc = inputin.get_item<TF>("fields", "svisc", "qr");
    fields.sp.at("nr")->visc = inputin.get_item<TF>("fields", "svisc", "nr");
}

template<typename TF>
Microphys_2mom_warm<TF>::~Microphys_2mom_warm()
{
}

template<typename TF>
void Microphys_2mom_warm<TF>::init()
{
    auto& gd = grid.get_grid_data();

    rr_bot.resize(gd.ijcells);     // 2D surface sedimentation flux (rain rate)
}

template<typename TF>
void Microphys_2mom_warm<TF>::create(
        Input& inputin, Netcdf_handle& input_nc,
        Stats<TF>& stats, Cross<TF>& cross, Dump<TF>& dump, Column<TF>& column)
{
    const std::string group_name = "thermo";

    // BvS: for now I have left the init of statistics and cross-sections here
    // If this gets out of hand, move initialisation to separate function like in e.g. thermo_moist

    // Add variables to the statistics
    if (stats.get_switch())
    {
        // Time series
        stats.add_time_series("rr", "Mean surface rain rate", "kg m-2 s-1", group_name);
        stats.add_profs(*fields.sp.at("qr"), "z", {"frac", "path", "cover"}, group_name);

        if (swmicrobudget)
        {
            // Microphysics tendencies for qr, nr, thl and qt
            stats.add_prof("sed_qrt", "Sedimentation tendency of qr", "kg kg-1 s-1", "z", group_name);
            stats.add_prof("sed_nrt", "Sedimentation tendency of nr", "m3 s-1", "z", group_name);

            stats.add_prof("auto_qrt" , "Autoconversion tendency qr",  "kg kg-1 s-1", "z", group_name);
            stats.add_prof("auto_nrt" , "Autoconversion tendency nr",  "m-3 s-1", "z", group_name);
            stats.add_prof("auto_thlt", "Autoconversion tendency thl", "K s-1", "z", group_name);
            stats.add_prof("auto_qtt" , "Autoconversion tendency qt",  "kg kg-1 s-1", "z", group_name);

            stats.add_prof("evap_qrt" , "Evaporation tendency qr",  "kg kg-1 s-1", "z", group_name);
            stats.add_prof("evap_nrt" , "Evaporation tendency nr",  "m-3 s-1", "z", group_name);
            stats.add_prof("evap_thlt", "Evaporation tendency thl", "K s-1", "z", group_name);
            stats.add_prof("evap_qtt" , "Evaporation tendency qt",  "kg kg-1 s-1", "z", group_name);

            stats.add_prof("scbr_nrt" , "Selfcollection and breakup tendency nr", "m-3 s-1", "z", group_name);

            stats.add_prof("accr_qrt" , "Accretion tendency qr",  "kg kg-1 s-1", "z", group_name);
            stats.add_prof("accr_thlt", "Accretion tendency thl", "K s-1", "z", group_name);
            stats.add_prof("accr_qtt" , "Accretion tendency qt",  "kg kg-1 s-1", "z", group_name);
        }

        stats.add_tendency(*fields.st.at("thl"), "z", tend_name, tend_longname);
        stats.add_tendency(*fields.st.at("qt") , "z", tend_name, tend_longname);
        stats.add_tendency(*fields.st.at("qr") , "z", tend_name, tend_longname);
        stats.add_tendency(*fields.st.at("nr") , "z", tend_name, tend_longname);
    }

    // Add variables to column statistics
    if (column.get_switch())
    {
        column.add_time_series("rr", "Surface rain rate", "kg m-2 s-1");
    }

    // Create cross sections
    // 1. Variables that this class can calculate/provide:
    std::vector<std::string> allowed_crossvars = {"rr_bot"};
    // 2. Cross-reference with the variables requested in the .ini file:
    crosslist = cross.get_enabled_variables(allowed_crossvars);
}

#ifndef USECUDA
template<typename TF>
void Microphys_2mom_warm<TF>::exec(Thermo<TF>& thermo, const double dt, Stats<TF>& stats)
{
    auto& gd = grid.get_grid_data();

    // Remove spurious negative values from qr and nr fields
    remove_negative_values(fields.sp.at("qr")->fld.data(), gd.istart, gd.jstart, gd.kstart,
                           gd.iend, gd.jend, gd.kend, gd.icells, gd.ijcells);
    remove_negative_values(fields.sp.at("nr")->fld.data(), gd.istart, gd.jstart, gd.kstart,
                           gd.iend, gd.jend, gd.kend, gd.icells, gd.ijcells);

    // Get cloud liquid water specific humidity from thermodynamics
    auto ql = fields.get_tmp();
    thermo.get_thermo_field(*ql, "ql_qi", false, false);

    // Get pressure and exner function from thermodynamics
    std::vector<TF> p     = thermo.get_p_vector();
    std::vector<TF> exner = thermo.get_exner_vector();

    // Microphysics is handled in XZ slices, to
    // (1) limit the required number of tmp fields
    // (2) re-use some expensive calculations used in multiple microphysics routines.
    const int ikcells    = gd.icells * gd.kcells;                           // Size of XZ slice
    const int n_slices   = 12;                                              // Number of XZ slices required
    const int n_tmp_flds = std::ceil(static_cast<TF>(n_slices)/gd.jcells);  // Number of required tmp fields

    // Load the required number of tmp fields:
    std::vector<std::shared_ptr<Field3d<TF>>> tmp_fields;
    for (int n=0; n<n_tmp_flds; ++n)
        tmp_fields.push_back(fields.get_tmp());

    // Get pointers to slices in tmp fields:
    int slice_counter = 0;

    TF* w_qr = get_tmp_slice<TF>(tmp_fields, slice_counter, gd.jcells, ikcells);
    TF* w_nr = get_tmp_slice<TF>(tmp_fields, slice_counter, gd.jcells, ikcells);

    TF* c_qr = get_tmp_slice<TF>(tmp_fields, slice_counter, gd.jcells, ikcells);
    TF* c_nr = get_tmp_slice<TF>(tmp_fields, slice_counter, gd.jcells, ikcells);

    TF* slope_qr = get_tmp_slice<TF>(tmp_fields, slice_counter, gd.jcells, ikcells);
    TF* slope_nr = get_tmp_slice<TF>(tmp_fields, slice_counter, gd.jcells, ikcells);

    TF* flux_qr = get_tmp_slice<TF>(tmp_fields, slice_counter, gd.jcells, ikcells);
    TF* flux_nr = get_tmp_slice<TF>(tmp_fields, slice_counter, gd.jcells, ikcells);

    TF* rain_mass = get_tmp_slice<TF>(tmp_fields, slice_counter, gd.jcells, ikcells);
    TF* rain_diam = get_tmp_slice<TF>(tmp_fields, slice_counter, gd.jcells, ikcells);

    TF* lambda_r = get_tmp_slice<TF>(tmp_fields, slice_counter, gd.jcells, ikcells);
    TF* mu_r     = get_tmp_slice<TF>(tmp_fields, slice_counter, gd.jcells, ikcells);

    // ---------------------------------
    // Calculate microphysics tendencies
    // ---------------------------------

    // Autoconversion; formation of rain drop by coagulating cloud droplets
    mp3d::autoconversion(fields.st.at("qr")->fld.data(), fields.st.at("nr")->fld.data(), fields.st.at("qt")->fld.data(), fields.st.at("thl")->fld.data(),
                         fields.sp.at("qr")->fld.data(), ql->fld.data(), fields.rhoref.data(), exner.data(), Nc0<TF>,
                         gd.istart, gd.jstart, gd.kstart,
                         gd.iend,   gd.jend,   gd.kend,
                         gd.icells, gd.ijcells);

    // Accretion; growth of raindrops collecting cloud droplets
    mp3d::accretion(fields.st.at("qr")->fld.data(), fields.st.at("qt")->fld.data(), fields.st.at("thl")->fld.data(),
                    fields.sp.at("qr")->fld.data(), ql->fld.data(), fields.rhoref.data(), exner.data(),
                    gd.istart, gd.jstart, gd.kstart,
                    gd.iend,   gd.jend,   gd.kend,
                    gd.icells, gd.ijcells);

    // Rest of the microphysics is handled per XZ slice
    for (int j=gd.jstart; j<gd.jend; ++j)
    {
        // Prepare the XZ slices which are used in all routines
        mp2d::prepare_microphysics_slice(rain_mass, rain_diam, mu_r, lambda_r,
                                         fields.sp.at("qr")->fld.data(), fields.sp.at("nr")->fld.data(), fields.rhoref.data(),
                                         gd.istart, gd.iend, gd.kstart, gd.kend, gd.icells, gd.ijcells, j);

        // Evaporation; evaporation of rain drops in unsaturated environment
        mp2d::evaporation(fields.st.at("qr")->fld.data(), fields.st.at("nr")->fld.data(),  fields.st.at("qt")->fld.data(), fields.st.at("thl")->fld.data(),
                          fields.sp.at("qr")->fld.data(), fields.sp.at("nr")->fld.data(),  ql->fld.data(),
                          fields.sp.at("qt")->fld.data(), fields.sp.at("thl")->fld.data(), fields.rhoref.data(), exner.data(), p.data(),
                          rain_mass, rain_diam,
                          gd.istart, gd.jstart, gd.kstart,
                          gd.iend,   gd.jend,   gd.kend,
                          gd.icells, gd.ijcells, j);

        // Self collection and breakup; growth of raindrops by mutual (rain-rain) coagulation, and breakup by collisions
        mp2d::selfcollection_breakup(fields.st.at("nr")->fld.data(), fields.sp.at("qr")->fld.data(), fields.sp.at("nr")->fld.data(), fields.rhoref.data(),
                                     rain_mass, rain_diam, lambda_r,
                                     gd.istart, gd.jstart, gd.kstart,
                                     gd.iend,   gd.jend,   gd.kend,
                                     gd.icells, gd.ijcells, j);

        // Sedimentation; sub-grid sedimentation of rain
        mp2d::sedimentation_ss08(fields.st.at("qr")->fld.data(), fields.st.at("nr")->fld.data(), rr_bot.data(),
                                 w_qr, w_nr, c_qr, c_nr, slope_qr, slope_nr, flux_qr, flux_nr, mu_r, lambda_r,
                                 fields.sp.at("qr")->fld.data(), fields.sp.at("nr")->fld.data(),
                                 fields.rhoref.data(), fields.rhorefh.data(), gd.dzi.data(), gd.dz.data(), dt,
                                 gd.istart, gd.jstart, gd.kstart,
                                 gd.iend,   gd.jend,   gd.kend,
                                 gd.icells, gd.kcells, gd.ijcells, j);
    }

    // Release all local tmp fields in use
    for (auto& it: tmp_fields)
        fields.release_tmp(it);

    fields.release_tmp(ql);

    stats.calc_tend(*fields.st.at("thl"), tend_name);
    stats.calc_tend(*fields.st.at("qt"),  tend_name);
    stats.calc_tend(*fields.st.at("qr"),  tend_name);
    stats.calc_tend(*fields.st.at("nr"),  tend_name);
}
#endif

template<typename TF>
void Microphys_2mom_warm<TF>::exec_stats(Stats<TF>& stats, Thermo<TF>& thermo, const double dt)
{
    auto& gd = grid.get_grid_data();

    // Time series
    const TF no_offset = 0.;
    const TF no_threshold = 0.;
    const TF threshold_qr = 1.e-6;

    stats.calc_stats_2d("rr", rr_bot, no_offset);
    stats.calc_stats("qr", *fields.sp.at("qr"), no_offset, threshold_qr);

    if (swmicrobudget)
    {
        // Vertical profiles. The statistics of qr & nr are handled by fields.cxx
        // Get cloud liquid water specific humidity from thermodynamics
        auto ql = fields.get_tmp();
        ql->loc = gd.sloc;
        thermo.get_thermo_field(*ql, "ql", false, false);

        // Get pressure and exner function from thermodynamics
        std::vector<TF> p     = thermo.get_p_vector();
        std::vector<TF> exner = thermo.get_exner_vector();

        // Microphysics is (partially) handled in XZ slices, to
        // (1) limit the required number of tmp fields
        // (2) re-use some expensive calculations used in multiple microphysics routines.
        const int ikcells    = gd.icells * gd.kcells;                           // Size of XZ slice
        const int n_slices   = 12;                                              // Number of XZ slices required
        const int n_tmp_flds = std::ceil(static_cast<TF>(n_slices)/gd.jcells);  // Number of required tmp fields

        // Load the required number of tmp fields:
        std::vector<std::shared_ptr<Field3d<TF>>> tmp_fields;
        for (int n=0; n<n_tmp_flds; ++n)
            tmp_fields.push_back(fields.get_tmp());

        // Get pointers to slices in tmp fields:
        int slice_counter = 0;

        TF* w_qr = get_tmp_slice<TF>(tmp_fields, slice_counter, gd.jcells, ikcells);
        TF* w_nr = get_tmp_slice<TF>(tmp_fields, slice_counter, gd.jcells, ikcells);

        TF* c_qr = get_tmp_slice<TF>(tmp_fields, slice_counter, gd.jcells, ikcells);
        TF* c_nr = get_tmp_slice<TF>(tmp_fields, slice_counter, gd.jcells, ikcells);

        TF* slope_qr = get_tmp_slice<TF>(tmp_fields, slice_counter, gd.jcells, ikcells);
        TF* slope_nr = get_tmp_slice<TF>(tmp_fields, slice_counter, gd.jcells, ikcells);

        TF* flux_qr = get_tmp_slice<TF>(tmp_fields, slice_counter, gd.jcells, ikcells);
        TF* flux_nr = get_tmp_slice<TF>(tmp_fields, slice_counter, gd.jcells, ikcells);

        TF* rain_mass = get_tmp_slice<TF>(tmp_fields, slice_counter, gd.jcells, ikcells);
        TF* rain_diam = get_tmp_slice<TF>(tmp_fields, slice_counter, gd.jcells, ikcells);

        TF* lambda_r = get_tmp_slice<TF>(tmp_fields, slice_counter, gd.jcells, ikcells);
        TF* mu_r     = get_tmp_slice<TF>(tmp_fields, slice_counter, gd.jcells, ikcells);

        // Get 4 tmp fields for all tendencies (qrt, nrt, thlt, qtt) :-(
        auto qrt  = fields.get_tmp();
        auto nrt  = fields.get_tmp();
        auto thlt = fields.get_tmp();
        auto qtt  = fields.get_tmp();
        qrt->loc  = gd.sloc;
        nrt->loc  = gd.sloc;
        thlt->loc = gd.sloc;
        qtt->loc  = gd.sloc;

        // Calculate tendencies
        // Autoconversion; formation of rain drop by coagulating cloud droplets
        // -------------------------
        zero_field(qrt->fld.data(),  gd.ncells);
        zero_field(nrt->fld.data(),  gd.ncells);
        zero_field(thlt->fld.data(), gd.ncells);
        zero_field(qtt->fld.data(),  gd.ncells);

        mp3d::autoconversion(qrt->fld.data(), nrt->fld.data(), qtt->fld.data(), thlt->fld.data(),
                             fields.sp.at("qr")->fld.data(), ql->fld.data(), fields.rhoref.data(), exner.data(), Nc0<TF>,
                             gd.istart, gd.jstart, gd.kstart,
                             gd.iend,   gd.jend,   gd.kend,
                             gd.icells, gd.ijcells);

        stats.calc_stats("auto_qrt" , *qrt , no_offset, no_threshold);
        stats.calc_stats("auto_nrt" , *nrt , no_offset, no_threshold);
        stats.calc_stats("auto_thlt", *thlt, no_offset, no_threshold);
        stats.calc_stats("auto_qtt" , *qtt , no_offset, no_threshold);

        // Accretion; growth of raindrops collecting cloud droplets
        // -------------------------
        zero_field(qrt->fld.data(),  gd.ncells);
        zero_field(thlt->fld.data(), gd.ncells);
        zero_field(qtt->fld.data(),  gd.ncells);

        mp3d::accretion(qrt->fld.data(), qtt->fld.data(), thlt->fld.data(),
                        fields.sp.at("qr")->fld.data(), ql->fld.data(), fields.rhoref.data(), exner.data(),
                        gd.istart, gd.jstart, gd.kstart,
                        gd.iend,   gd.jend,   gd.kend,
                        gd.icells, gd.ijcells);

        stats.calc_stats("accr_qrt" , *qrt , no_offset, no_threshold);
        stats.calc_stats("accr_thlt", *thlt, no_offset, no_threshold);
        stats.calc_stats("accr_qtt" , *qtt , no_offset, no_threshold);

        // Rest of the microphysics is handled per XZ slice
        // Evaporation; evaporation of rain drops in unsaturated environment
        // -------------------------
        zero_field(qrt->fld.data(),  gd.ncells);
        zero_field(nrt->fld.data(),  gd.ncells);
        zero_field(thlt->fld.data(), gd.ncells);
        zero_field(qtt->fld.data(),  gd.ncells);

        for (int j=gd.jstart; j<gd.jend; ++j)
        {
            mp2d::prepare_microphysics_slice(rain_mass, rain_diam, mu_r, lambda_r,
                                             fields.sp.at("qr")->fld.data(), fields.sp.at("nr")->fld.data(), fields.rhoref.data(),
                                             gd.istart, gd.iend, gd.kstart, gd.kend, gd.icells, gd.ijcells, j);

            mp2d::evaporation(qrt->fld.data(), nrt->fld.data(),  qtt->fld.data(), thlt->fld.data(),
                              fields.sp.at("qr")->fld.data(), fields.sp.at("nr")->fld.data(),  ql->fld.data(),
                              fields.sp.at("qt")->fld.data(), fields.sp.at("thl")->fld.data(), fields.rhoref.data(), exner.data(), p.data(),
                              rain_mass, rain_diam,
                              gd.istart, gd.jstart, gd.kstart,
                              gd.iend,   gd.jend,   gd.kend,
                              gd.icells, gd.ijcells, j);
        }

        stats.calc_stats("evap_qrt" , *qrt , no_offset, no_threshold);
        stats.calc_stats("evap_nrt" , *nrt , no_offset, no_threshold);
        stats.calc_stats("evap_thlt", *thlt, no_offset, no_threshold);
        stats.calc_stats("evap_qtt" , *qtt , no_offset, no_threshold);

        // Self collection and breakup; growth of raindrops by mutual (rain-rain) coagulation, and breakup by collisions
        // -------------------------
        zero_field(nrt->fld.data(),  gd.ncells);

        for (int j=gd.jstart; j<gd.jend; ++j)
        {
            mp2d::prepare_microphysics_slice(rain_mass, rain_diam, mu_r, lambda_r,
                                             fields.sp.at("qr")->fld.data(), fields.sp.at("nr")->fld.data(), fields.rhoref.data(),
                                             gd.istart, gd.iend, gd.kstart, gd.kend, gd.icells, gd.ijcells, j);

            mp2d::selfcollection_breakup(nrt->fld.data(), fields.sp.at("qr")->fld.data(), fields.sp.at("nr")->fld.data(), fields.rhoref.data(),
                                         rain_mass, rain_diam, lambda_r,
                                         gd.istart, gd.jstart, gd.kstart,
                                         gd.iend,   gd.jend,   gd.kend,
                                         gd.icells, gd.ijcells, j);
        }

        stats.calc_stats("scbr_nrt" , *nrt , no_offset, no_threshold);

        // Sedimentation; sub-grid sedimentation of rain
        // -------------------------
        zero_field(qrt->fld.data(),  gd.ncells);
        zero_field(nrt->fld.data(),  gd.ncells);

        for (int j=gd.jstart; j<gd.jend; ++j)
        {
            mp2d::prepare_microphysics_slice(rain_mass, rain_diam, mu_r, lambda_r,
                                             fields.sp.at("qr")->fld.data(), fields.sp.at("nr")->fld.data(), fields.rhoref.data(),
                                             gd.istart, gd.iend, gd.kstart, gd.kend, gd.icells, gd.ijcells, j);

            mp2d::sedimentation_ss08(qrt->fld.data(), nrt->fld.data(), rr_bot.data(),
                                     w_qr, w_nr, c_qr, c_nr, slope_qr, slope_nr, flux_qr, flux_nr, mu_r, lambda_r,
                                     fields.sp.at("qr")->fld.data(), fields.sp.at("nr")->fld.data(),
                                     fields.rhoref.data(), fields.rhorefh.data(), gd.dzi.data(), gd.dz.data(), dt,
                                     gd.istart, gd.jstart, gd.kstart,
                                     gd.iend,   gd.jend,   gd.kend,
                                     gd.icells, gd.kcells, gd.ijcells, j);
        }

        stats.calc_stats("sed_qrt" , *qrt , no_offset, no_threshold);
        stats.calc_stats("sed_nrt" , *nrt , no_offset, no_threshold);

        // Release all local tmp fields in use
        for (auto& it: tmp_fields)
            fields.release_tmp(it);

        fields.release_tmp(ql  );
        fields.release_tmp(qrt );
        fields.release_tmp(nrt );
        fields.release_tmp(thlt);
        fields.release_tmp(qtt );
    }
}

template<typename TF>
void Microphys_2mom_warm<TF>::exec_column(Column<TF>& column)
{
    const TF no_offset = 0.;
    column.calc_time_series("rr", rr_bot.data(), no_offset);
}

template<typename TF>
void Microphys_2mom_warm<TF>::exec_cross(Cross<TF>& cross, unsigned long iotime)
{
    if (cross.get_switch())
    {
        for (auto& it : crosslist)
        {
            if (it == "rr_bot")
                cross.cross_plane(rr_bot.data(), "rr_bot", iotime);
        }
    }
}

#ifndef USECUDA
template<typename TF>
unsigned long Microphys_2mom_warm<TF>::get_time_limit(unsigned long idt, const double dt)
{
    auto& gd = grid.get_grid_data();

    // Calculate the maximum sedimentation CFL number
    auto w_qr = fields.get_tmp();
    TF cfl = mp3d::calc_max_sedimentation_cfl(w_qr->fld.data(), fields.sp.at("qr")->fld.data(), fields.sp.at("nr")->fld.data(),
                                              fields.rhoref.data(), gd.dzi.data(), dt,
                                              gd.istart, gd.jstart, gd.kstart,
                                              gd.iend,   gd.jend,   gd.kend,
                                              gd.icells, gd.ijcells);
    fields.release_tmp(w_qr);

    // Get maximum CFL across all MPI tasks
    master.max(&cfl, 1);

    return idt * cflmax / cfl;
}
#endif

template<typename TF>
bool Microphys_2mom_warm<TF>::has_mask(std::string name)
{
    if (std::find(available_masks.begin(), available_masks.end(), name) != available_masks.end())
        return true;
    else
        return false;
}

template<typename TF>
void Microphys_2mom_warm<TF>::get_mask(Stats<TF>& stats, std::string mask_name)
{
    auto& gd = grid.get_grid_data();

    if (mask_name == "qr")
    {
        TF threshold = 1e-6;

        // Interpolate qr to half level:
        auto qrh = fields.get_tmp();
        grid.interpolate_2nd(qrh->fld.data(), fields.sp.at("qr")->fld.data(), gd.sloc.data(), gd.wloc.data());

        // Calculate masks
        stats.set_mask_thres(mask_name, *fields.sp.at("qr"), *qrh, threshold, Stats_mask_type::Plus);

        fields.release_tmp(qrh);
    }
    else
    {
        std::string message = "Double moment warm microphysics can not provide mask: \"" + mask_name +"\"";
        throw std::runtime_error(message);
    }
}

<<<<<<< HEAD
template<typename TF>
void Microphys_2mom_warm<TF>::get_surface_rain_rate(std::vector<TF>& field)
{
    // Make a hard copy of the surface precipitation field
    field = rr_bot;
}

=======
#ifndef USECUDA
template<typename TF>
void Microphys_2mom_warm<TF>::prepare_device()
{
}

template<typename TF>
void Microphys_2mom_warm<TF>::backward_device()
{
}

template<typename TF>
void Microphys_2mom_warm<TF>::clear_device()
{
}
#endif
>>>>>>> 2b55d427

template class Microphys_2mom_warm<double>;
template class Microphys_2mom_warm<float>;<|MERGE_RESOLUTION|>--- conflicted
+++ resolved
@@ -1006,7 +1006,6 @@
     }
 }
 
-<<<<<<< HEAD
 template<typename TF>
 void Microphys_2mom_warm<TF>::get_surface_rain_rate(std::vector<TF>& field)
 {
@@ -1014,7 +1013,6 @@
     field = rr_bot;
 }
 
-=======
 #ifndef USECUDA
 template<typename TF>
 void Microphys_2mom_warm<TF>::prepare_device()
@@ -1031,7 +1029,6 @@
 {
 }
 #endif
->>>>>>> 2b55d427
 
 template class Microphys_2mom_warm<double>;
 template class Microphys_2mom_warm<float>;