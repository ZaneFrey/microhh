--- conflicted
+++ resolved
@@ -271,25 +271,15 @@
     const int imemsize2d = gd.ijcells*sizeof(int);
 
     // 2D fields:
-<<<<<<< HEAD
     obuk_g.allocate(gd.ijcells);
     ustar_g.allocate(gd.ijcells);
     z0m_g.allocate(gd.ijcells);
     z0h_g.allocate(gd.ijcells);
     dudz_mo_g.allocate(gd.ijcells);
     dvdz_mo_g.allocate(gd.ijcells);
-    dbdz_mo_g.allocate(gd.ijcells);
-=======
-    cuda_safe_call(cudaMalloc(&obuk_g,    dmemsize2d));
-    cuda_safe_call(cudaMalloc(&ustar_g,   dmemsize2d));
-    cuda_safe_call(cudaMalloc(&z0m_g,     dmemsize2d));
-    cuda_safe_call(cudaMalloc(&z0h_g,     dmemsize2d));
-    cuda_safe_call(cudaMalloc(&dudz_mo_g, dmemsize2d));
-    cuda_safe_call(cudaMalloc(&dvdz_mo_g, dmemsize2d));
 
     if (thermo.get_switch() != Thermo_type::Disabled)
-        cuda_safe_call(cudaMalloc(&dbdz_mo_g, dmemsize2d));
->>>>>>> 51616104
+        dbdz_mo_g.allocate(gd.ijcells);
 
     // Lookuk table:
     if (sw_constant_z0)
@@ -354,20 +344,6 @@
 {
     Boundary<TF>::clear_device(thermo);
 
-<<<<<<< HEAD
-=======
-    cuda_safe_call(cudaFree(obuk_g ));
-    cuda_safe_call(cudaFree(ustar_g));
-    cuda_safe_call(cudaFree(z0m_g));
-    cuda_safe_call(cudaFree(z0h_g));
-
-    cuda_safe_call(cudaFree(dudz_mo_g));
-    cuda_safe_call(cudaFree(dvdz_mo_g));
-
-    if (thermo.get_switch() != Thermo_type::Disabled)
-        cuda_safe_call(cudaFree(dbdz_mo_g));
-
->>>>>>> 51616104
     if (sw_constant_z0)
     {
         cuda_safe_call(cudaFree(nobuk_g));
@@ -529,26 +505,13 @@
             gd.icells, gd.ijcells);
     cuda_check_error();
 
-<<<<<<< HEAD
-    auto buoy = fields.get_tmp_g();
-    thermo.get_buoyancy_fluxbot_g(*buoy);
-
-    bsk::calc_dbdz_mo_g<TF><<<gridGPU2, blockGPU2>>>(
-            dbdz_mo_g, buoy->flux_bot_g,
-            ustar_g, obuk_g,
-            gd.z[gd.kstart],
-            gd.istart, gd.iend,
-            gd.jstart, gd.jend,
-            gd.icells);
-    cuda_check_error();
-=======
     // If thermo is enabled, calc the buoyancy gradient near the surface
     if (thermo.get_switch() != Thermo_type::Disabled)
     {
         auto buoy = fields.get_tmp_g();
         thermo.get_buoyancy_fluxbot_g(*buoy);
 
-        bsk::calc_dbdz_mo_g<<<gridGPU2, blockGPU2>>>(
+        bsk::calc_dbdz_mo_g<TF><<<gridGPU2, blockGPU2>>>(
                 dbdz_mo_g, buoy->flux_bot_g,
                 ustar_g, obuk_g,
                 gd.z[gd.kstart],
@@ -556,7 +519,6 @@
                 gd.jstart, gd.jend,
                 gd.icells);
         cuda_check_error();
->>>>>>> 51616104
 
         fields.release_tmp_g(buoy);
     }
