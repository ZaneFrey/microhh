/*
 * MicroHH
 * Copyright (c) 2011-2023 Chiel van Heerwaarden
 * Copyright (c) 2011-2023 Thijs Heus
 * Copyright (c) 2014-2023 Bart van Stratum
 *
 * This file is part of MicroHH
 *
 * MicroHH is free software: you can redistribute it and/or modify
 * it under the terms of the GNU General Public License as published by
 * the Free Software Foundation, either version 3 of the License, or
 * (at your option) any later version.

 * MicroHH is distributed in the hope that it will be useful,
 * but WITHOUT ANY WARRANTY; without even the implied warranty of
 * MERCHANTABILITY or FITNESS FOR A PARTICULAR PURPOSE.  See the
 * GNU General Public License for more details.

 * You should have received a copy of the GNU General Public License
 * along with MicroHH.  If not, see <http://www.gnu.org/licenses/>.
 */
#include <iostream>
#include <string>
#include <cstdio>
#include <algorithm>
#include <cmath>
#ifdef _OPENMP
#include <omp.h>
#endif
#include "master.h"
#include "input.h"
#include "grid.h"
#include "soil_grid.h"
#include "fields.h"
#include "buffer.h"
#include "netcdf_interface.h"
#include "timeloop.h"
#include "fft.h"
#include "boundary.h"
#include "immersed_boundary.h"
#include "advec.h"
#include "diff.h"
#include "pres.h"
#include "force.h"
#include "dust.h"
#include "thermo.h"
#include "radiation.h"
#include "microphys.h"
#include "decay.h"
#include "limiter.h"
#include "stats.h"
#include "budget.h"
#include "column.h"
#include "cross.h"
#include "dump.h"
#include "model.h"
#include "source.h"
#include "aerosol.h"
#include "background_profs.h"

#ifdef USECUDA
#include <cuda_runtime_api.h>
#endif

namespace
{
    void process_command_line_options(Sim_mode& sim_mode, std::string& sim_name,
                                      int argc, char *argv[],
                                      Master& master)
    {
        // Process the command line options.
        if (argc <= 1)
        {
            throw std::runtime_error("Specify init, run or post mode\n No run mode specified");
        }
        else
        {
            // Check the execution mode.
            std::string sim_mode_str = argv[1];
            if (sim_mode_str != "init" && sim_mode_str != "run" && sim_mode_str != "post")
            {
                throw std::runtime_error("Specify init, run or post mode\n Illegal run mode specified");

            }
            else
            {
                if (sim_mode_str == "init")
                    sim_mode = Sim_mode::Init;
                else if (sim_mode_str == "run")
                    sim_mode = Sim_mode::Run;
                else
                    sim_mode = Sim_mode::Post;
            }

            // Set the name of the simulation.
            if (argc > 2)
                sim_name = argv[2];
            else
                sim_name = "microhh";

            master.print_message("Simulation name: %s\n", sim_name.c_str());
            master.print_message("Simulation mode: %s\n", sim_mode_str.c_str());
        }
    }
}

// In the constructor all classes are initialized and their input is read.
template<typename TF>
Model<TF>::Model(Master& masterin, int argc, char *argv[]) :
    master(masterin)
{
    process_command_line_options(sim_mode, sim_name, argc, argv, master);

    #ifdef USECUDA
    if (sim_mode == Sim_mode::Post)
        throw std::runtime_error("\"post\" mode is not supported on the GPU!");
    #endif

    input = std::make_shared<Input>(master, sim_name + ".ini");
    input_nc = std::make_shared<Netcdf_file>(master, sim_name + "_input.nc", Netcdf_mode::Read);

    try
    {
<<<<<<< HEAD
        grid      = std::make_shared<Grid<TF>>     (master, *input);
        soil_grid = std::make_shared<Soil_grid<TF>>(master, *grid, *input);
        fields    = std::make_shared<Fields<TF>>   (master, *grid, *soil_grid, *input);
        timeloop  = std::make_shared<Timeloop<TF>> (master, *grid, *soil_grid, *fields, *input, sim_mode);
        fft       = std::make_shared<FFT<TF>>      (master, *grid);

        boundary  = Boundary<TF> ::factory(master, *grid, *soil_grid, *fields, *input);

        advec     = Advec<TF>    ::factory(master, *grid, *fields, *input);
        diff      = Diff<TF>     ::factory(master, *grid, *fields, *boundary, *input);
        pres      = Pres<TF>     ::factory(master, *grid, *fields, *fft, *input);
        thermo    = Thermo<TF>   ::factory(master, *grid, *fields, *input, sim_mode);
        microphys = Microphys<TF>::factory(master, *grid, *fields, *input);
        radiation = Radiation<TF>::factory(master, *grid, *fields, *input);

        force     = std::make_shared<Force  <TF>>(master, *grid, *fields, *input);
        buffer    = std::make_shared<Buffer <TF>>(master, *grid, *fields, *input);
        decay     = std::make_shared<Decay  <TF>>(master, *grid, *fields, *input);
        limiter   = std::make_shared<Limiter<TF>>(master, *grid, *fields, *diff, *input);
        source    = std::make_shared<Source <TF>>(master, *grid, *fields, *input);
        dust      = std::make_shared<Dust   <TF>>(master, *grid, *fields, *input);
        aerosol   = std::make_shared<Aerosol<TF>>(master, *grid, *fields, *input);
        background= std::make_shared<Background<TF>>(master, *grid, *fields, *input);

        ib        = std::make_shared<Immersed_boundary<TF>>(master, *grid, *fields, *input);

        stats     = std::make_shared<Stats <TF>>(master, *grid, *soil_grid, *background, *fields, *advec, *diff, *input);
        column    = std::make_shared<Column<TF>>(master, *grid, *fields, *input);
        dump      = std::make_shared<Dump  <TF>>(master, *grid, *fields, *input);
        cross     = std::make_shared<Cross <TF>>(master, *grid, *soil_grid, *fields, *input);

        budget    = Budget<TF>::factory(master, *grid, *fields, *thermo, *diff, *advec, *force, *stats, *input);
=======
        grid       = std::make_shared<Grid<TF>>     (master, *input);
        soil_grid  = std::make_shared<Soil_grid<TF>>(master, *grid, *input);
        fields     = std::make_shared<Fields<TF>>   (master, *grid, *soil_grid, *input);
        timeloop   = std::make_shared<Timeloop<TF>> (master, *grid, *soil_grid, *fields, *input, sim_mode);
        fft        = std::make_shared<FFT<TF>>      (master, *grid);

        boundary   = Boundary<TF> ::factory(master, *grid, *soil_grid, *fields, *input);

        advec      = Advec<TF>    ::factory(master, *grid, *fields, *input);
        diff       = Diff<TF>     ::factory(master, *grid, *fields, *boundary, *input);
        pres       = Pres<TF>     ::factory(master, *grid, *fields, *fft, *input);
        thermo     = Thermo<TF>   ::factory(master, *grid, *fields, *input, sim_mode);
        microphys  = Microphys<TF>::factory(master, *grid, *fields, *input);
        radiation  = Radiation<TF>::factory(master, *grid, *fields, *input);

        force      = std::make_shared<Force  <TF>>(master, *grid, *fields, *input);
        buffer     = std::make_shared<Buffer <TF>>(master, *grid, *fields, *input);
        decay      = std::make_shared<Decay  <TF>>(master, *grid, *fields, *input);
        limiter    = std::make_shared<Limiter<TF>>(master, *grid, *fields, *diff, *input);
        source     = std::make_shared<Source <TF>>(master, *grid, *fields, *input);
        aerosol    = std::make_shared<Aerosol<TF>>(master, *grid, *fields, *input);
        background = std::make_shared<Background<TF>>(master, *grid, *fields, *input);

        ib         = std::make_shared<Immersed_boundary<TF>>(master, *grid, *fields, *input);

        stats      = std::make_shared<Stats <TF>>(master, *grid, *soil_grid, *background, *fields, *advec, *diff, *input);
        column     = std::make_shared<Column<TF>>(master, *grid, *fields, *input);
        dump       = std::make_shared<Dump  <TF>>(master, *grid, *fields, *input);
        cross      = std::make_shared<Cross <TF>>(master, *grid, *soil_grid, *fields, *input);

        budget     = Budget<TF>::factory(master, *grid, *fields, *thermo, *diff, *advec, *force, *stats, *input);
>>>>>>> e71ccc15

        // Parse the statistics masks
        add_statistics_masks();
    }
    catch (std::exception& e)
    {
        // In case of a failing constructor, delete the class objects and rethrow.
        delete_objects();
        throw;
    }
}

// In this function all instances of objects are deleted and the memory is freed.
template<typename TF>
void Model<TF>::delete_objects()
{
}

// In the destructor the deletion of all class instances is triggered.
template<typename TF>
Model<TF>::~Model()
{
    delete_objects();
    #pragma omp taskwait
}

// In the init stage all class individual settings are known and the dynamic arrays are allocated.
template<typename TF>
void Model<TF>::init()
{
    master.init(*input);

    grid->init();
    soil_grid->init();
    fields->init(*input, *dump, *cross, sim_mode);

    fft->init();

    boundary->init(*input, *thermo, sim_mode);
    ib->init(*input, *cross);
    buffer->init();
    diff->init();
    pres->init();
    force->init();
    thermo->init();
    microphys->init();
    radiation->init(*timeloop);
    decay->init(*input);
    budget->init();
    source->init();
    aerosol->init();
    background->init(*input_nc);

    stats->init();
    column->init();
    cross->init();
    dump->init();
}

template<typename TF>
void Model<TF>::load_or_save()
{
    if (sim_mode == Sim_mode::Init)
    {
        // Initialize the allocated fields and save the data.
        save();
    }
    else if (sim_mode == Sim_mode::Run || sim_mode == Sim_mode::Post)
    {
        // Initialize the allocated fields using data from disk.
        load();
    }

    // This marks the end of the entire initialization.
    // Print warnings for input variables that are unused.
    input->print_unused_items();

    // Free the memory taken by the input fields.
    input.reset();
}

// In these functions data necessary to start the model is loaded from disk.
template<typename TF>
void Model<TF>::load()
{
    // First load the grid and time to make their information available.
    grid->load(*input, *input_nc);
    fft->load();
    timeloop->load(timeloop->get_iotime());

    soil_grid->create(*input_nc);

    // Initialize the statistics file to open the possiblity to add profiles in other routines
    stats->create(*timeloop, sim_name);
    column->create(*input, *timeloop, sim_name);

    // Load the fields, and create the field statistics
    fields->load(timeloop->get_iotime());
    fields->create_stats(*stats);
    fields->create_column(*column);

    grid->create_stats(*stats);

    thermo->create(*input, *input_nc, *stats, *column, *cross, *dump, *timeloop);
    thermo->load(timeloop->get_iotime());

    boundary->load(timeloop->get_iotime(), *thermo);
    boundary->create(*input, *input_nc, *stats, *column, *cross, *timeloop);
    boundary->set_values();

    ib->create();
    buffer->create(*input, *input_nc, *stats);
    force->create(*input, *input_nc, *stats);
    source->create(*input, *input_nc);
    dust->create(timeloop->get_ifactor());
    aerosol->create(*input, *input_nc, *stats);
    background->create(*input, *input_nc, *stats);

    microphys->create(*input, *input_nc, *stats, *cross, *dump, *column);

    // Radiation needs to be created after thermo as it needs base profiles.
    radiation->create(*input, *input_nc, *thermo, *stats, *column, *cross, *dump);
    decay->create(*input, *stats);
    limiter->create(*stats);

    // Cross and dump both need to be called at/near the
    // end of the create phase, as other classes register which
    // variables are legal as a cross/dump.
    cross->create();
    dump->create();

    pres->set_values();
    pres->create(*stats);
    advec->create(*stats);
    diff->create(*stats, false);
    budget->create(*stats);
}

// In these functions data necessary to start the model is saved to disk.
template<typename TF>
void Model<TF>::save()
{
    // Initialize the grid and the fields from the input data.
    grid->create(*input, *input_nc);
    fields->create(*input, *input_nc);
    diff->create(*stats, true);

    // Save the initialized data to disk for the run mode.
    grid->save();
    fft->save();
    fields->save(timeloop->get_iotime());
    timeloop->save(
            timeloop->get_iotime(),
            timeloop->get_itime(),
            timeloop->get_idt(),
            timeloop->get_iteration());

    thermo->create_basestate(*input, *input_nc);
    thermo->save(timeloop->get_iotime());

    boundary->create_cold_start(*input_nc);
    boundary->save(timeloop->get_iotime(), *thermo);
}

template<typename TF>
void Model<TF>::exec()
{
    if (sim_mode == Sim_mode::Init)
        return;

    #ifdef USECUDA
    prepare_gpu();
    #endif

    master.print_message("Starting time integration\n");

    #ifdef USECUDA
        #ifdef _OPENMP
        omp_set_nested(1);
        const int nthreads_out=2;
        master.print_message("Running with %i OpenMP threads\n", omp_get_max_threads());
        #endif
    #else
        #ifdef _OPENMP
        omp_set_num_threads(1);
        const int nthreads_out=1;
        #endif
    #endif


    #pragma omp parallel num_threads(nthreads_out)
    {
        #pragma omp master
        {
            // start the time loop
            while (true)
            {
                // Update the time dependent parameters.
                grid      ->update_time_dependent(*timeloop);
                boundary  ->update_time_dependent(*timeloop);
                thermo    ->update_time_dependent(*timeloop);
                force     ->update_time_dependent(*timeloop);
                radiation ->update_time_dependent(*timeloop);
                aerosol   ->update_time_dependent(*timeloop);
                background->update_time_dependent(*timeloop);

                // Set the cyclic BCs of the prognostic 3D fields.
                boundary->set_prognostic_cyclic_bcs();
                boundary->set_prognostic_outflow_bcs();
                boundary->set_ghost_cells();

                // Calculate the field means, in case needed.
                fields->exec();

                // Get the viscosity to be used in diffusion.
                diff->exec_viscosity(*stats, *thermo);

                // Determine the time step.
                set_time_step();

                // Write status information to disk.
                print_status();

                // Calculate stat masks and begin tendency calculation, if necessary
                setup_stats();

                // Calculate the thermodynamics and the buoyancy tendency.
                thermo->exec(timeloop->get_sub_time_step(), *stats);

                // Calculate the microphysics.
                microphys->exec(*thermo, timeloop->get_dt(), *stats);

                // Calculate the radiation fluxes and the related heating rate.
                radiation->exec(*thermo, timeloop->get_time(), *timeloop, *stats, *aerosol, *background, *microphys);

                // Calculate Monin-Obukhov parameters (L, u*), and calculate
                // surface fluxes, gradients, ...
                boundary->exec(*thermo, *radiation, *microphys, *timeloop);
                boundary->set_ghost_cells();

                // Set the immersed boundary conditions for scalars.
                ib->exec_scalars();

                // Update the outflow boundary conditions in case IB is used.
                if (ib->get_switch() != IB_type::Disabled)
                    boundary->set_prognostic_outflow_bcs();

                // Calculate the advection tendency.
                boundary->set_ghost_cells_w(Boundary_w_type::Conservation_type);
                advec->exec(*stats);
                boundary->set_ghost_cells_w(Boundary_w_type::Normal_type);

                // Calculate the diffusion tendency.
                diff->exec(*stats);

                // Calculate the tendency due to damping in the buffer layer.
                buffer->exec(*stats);

                // Apply the scalar decay.
                decay->exec(timeloop->get_sub_time_step(), *stats);

                // Add point and line sources of scalars.
                source->exec(*timeloop);

                // Gravitational settling of dust.
                dust->exec(*stats);

                // Apply the large scale forcings. Keep this one always right before the pressure.
                force->exec(timeloop->get_sub_time_step(), *thermo, *stats);

                // Set the immersed boundary conditions
                ib->exec_momentum();

                // Solve the poisson equation for pressure.
                boundary->set_ghost_cells_w(Boundary_w_type::Conservation_type);
                pres->exec(timeloop->get_sub_time_step(), *stats);
                boundary->set_ghost_cells_w(Boundary_w_type::Normal_type);

                // Apply the limiter as the last tendency.
                limiter->exec(timeloop->get_sub_time_step(), *stats);

                // Calculate the total tendency statistics, if necessary
                for (auto& it: fields->at)
                    stats->calc_tend(*it.second, "total");

                // Allow only for statistics when not in substep and not directly after restart.
                if (timeloop->is_stats_step())
                {
                    const int iter = timeloop->get_iteration();
                    const double time = timeloop->get_time();
                    const unsigned long itime = timeloop->get_itime();
                    const unsigned long idt  = timeloop->get_idt();
                    const int iotime = timeloop->get_iotime();
                    const double dt = timeloop->get_dt();

                    // Write cross and dump messages here, as they don't have an `exec()` function...
                    if (cross->do_cross(itime))
                        master.print_message("Saving cross-sections for time %f\n", time);
                    if (dump->do_dump(itime, idt))
                        master.print_message("Saving field dumps for time %f\n", time);

                    // NOTE: `radiation->exec_all_stats()` needs to stay before `calculate_statistics()`...
                    if (column->do_column(itime) && !(stats->do_statistics(itime) || cross->do_cross(itime) || dump->do_dump(itime, idt)))
                    {
                        radiation->exec_individual_column_stats(*column, *thermo, *microphys, *timeloop, *stats, *aerosol, *background);
                    }

                    if (stats->do_statistics(itime) || cross->do_cross(itime) || dump->do_dump(itime, idt))
                    {
                        #ifdef USECUDA
                        #pragma omp taskwait
                        cpu_up_to_date = true;
                        fields   ->backward_device();
                        boundary ->backward_device(*thermo);
                        thermo   ->backward_device();
                        microphys->backward_device();
                        #endif

                        radiation->exec_all_stats(
                                *stats, *cross, *dump, *column,
                                *thermo, *timeloop,
                                itime, iotime);

                        #pragma omp task default(shared)
                        calculate_statistics(iter, time, itime, idt, iotime, dt);
                    }

                    if (column->do_column(itime))
                    {
                        fields   ->exec_column(*column);
                        thermo   ->exec_column(*column);
                        radiation->exec_column(*column, *thermo, *timeloop);
                        boundary ->exec_column(*column);
                        microphys->exec_column(*column);

                        #pragma omp critical
                        column   ->exec(iter, time, itime);
                    }

                }

                // Exit the simulation when the runtime has been hit.
                if (timeloop->is_finished())
                    break;

                // RUN MODE: In case of run mode do the time stepping.
                if (sim_mode == Sim_mode::Run)
                {
                    // Integrate in time.
                    timeloop->exec();

                    // Increase the time with the time step.
                    timeloop->step_time();
                    #ifdef USECUDA
                    cpu_up_to_date = false;
                    #endif

                    // Save the data for restarts.
                    if (timeloop->do_save())
                    {
                        const int iotime = timeloop->get_iotime();
                        const unsigned long idt = timeloop->get_idt();
                        const unsigned long itime = timeloop->get_itime();
                        const int iteration = timeloop->get_iteration();

                        #ifdef USECUDA
                        if (!cpu_up_to_date)
                        {
                            #pragma omp taskwait
                            cpu_up_to_date = true;
                            fields   ->backward_device();
                            boundary ->backward_device(*thermo);
                            thermo   ->backward_device();
                            microphys->backward_device();
                        }
                        #endif

                        // Save data to disk.
                        #pragma omp task default(shared)
                        {
                            timeloop->save(iotime, itime, idt, iteration);
                            fields  ->save(iotime);
                            thermo  ->save(iotime);
                            boundary->save(iotime, *thermo);
                        }
                    }
                }

                // POST PROCESS MODE: In case of post-process mode, load a new set of files.
                else if (sim_mode == Sim_mode::Post)
                {
                    // Step to the next time step.
                    timeloop->step_post_proc_time();

                    // In case the simulation is done, step out of the loop.
                    if (timeloop->is_finished())
                        break;

                    // Load the data from disk.
                    const int iotime = timeloop->get_iotime();

                    timeloop->load(iotime);
                    fields  ->load(iotime);
                    thermo  ->load(iotime);
                    boundary->load(iotime, *thermo);

                    // Reset tendencies
                    fields->reset_tendencies();
                }

            } // End time loop.
        } // End OpenMP master region.
    } // End OpenMP parallel region.

    #ifdef USECUDA
    // At the end of the run, copy the data back from the GPU.
    fields  ->backward_device();
    boundary->backward_device(*thermo);
    thermo  ->backward_device();

    clear_gpu();
    #endif
}

#ifdef USECUDA
template<typename TF>
void Model<TF>::prepare_gpu()
{
    // Load all the necessary data to the GPU.
    master.print_message("Preparing the GPU\n");
    grid     ->prepare_device();
    soil_grid->prepare_device();
    fields   ->prepare_device();
    buffer   ->prepare_device();
    thermo   ->prepare_device();
    boundary ->prepare_device(*thermo);
    diff     ->prepare_device(*boundary);
    force    ->prepare_device();
    ib       ->prepare_device();
    microphys->prepare_device();
    radiation->prepare_device();
    column   ->prepare_device();
    aerosol  ->prepare_device();
    // Prepare pressure last, for memory check
    pres     ->prepare_device();
}

template<typename TF>
void Model<TF>::clear_gpu()
{
    master.print_message("Clearing the GPU\n");
    grid     ->clear_device();
    soil_grid->clear_device();
    fields   ->clear_device();
    thermo   ->clear_device();
    boundary ->clear_device(*thermo);
    diff     ->clear_device();
    force    ->clear_device();
    ib       ->clear_device();
    microphys->clear_device();
    radiation->clear_device();
    column   ->clear_device();
    aerosol  ->clear_device();
    // Clear pressure last, for memory check
    pres     ->clear_device();
}
#endif

// Calculate the statistics for all classes that have a statistics function.
template<typename TF>
void Model<TF>::calculate_statistics(int iteration, double time, unsigned long itime, unsigned long idt, int iotime, double dt)
{
    // Do the statistics.
    if (stats->do_statistics(itime))
    {
        // Calculate statistics
        if (!stats->do_tendency())
            calc_masks();

        grid     ->exec_stats(*stats);
        fields   ->exec_stats(*stats);
        thermo   ->exec_stats(*stats);
        background ->exec_stats(*stats);
        microphys->exec_stats(*stats, *thermo, dt);
        diff     ->exec_stats(*stats, *thermo);
        budget   ->exec_stats(*stats);
        boundary ->exec_stats(*stats);
    }

    // Save the selected cross sections to disk, cross sections are handled on CPU.
    if (cross->do_cross(itime))
    {
        fields   ->exec_cross(*cross, iotime);
        thermo   ->exec_cross(*cross, iotime);
        microphys->exec_cross(*cross, iotime);
        ib       ->exec_cross(*cross, iotime);
        boundary ->exec_cross(*cross, iotime);
    }

    // Save the 3d dumps to disk.
    if (dump->do_dump(itime, idt))
    {
        fields   ->exec_dump(*dump, iotime);
        thermo   ->exec_dump(*dump, iotime);
        microphys->exec_dump(*dump, iotime);
    }

    if (stats->do_statistics(itime))
    {
        #pragma omp critical
        stats->exec(iteration, time, itime);
    }
}

// Calculate the statistics for all classes that have a statistics function.
template<typename TF>
void Model<TF>::setup_stats()
{
    stats->set_tendency(false);

    if (stats->do_statistics(timeloop->get_itime()) && timeloop->is_stats_step())
    {
        #ifdef USECUDA
        if (!cpu_up_to_date)
        {
            #pragma omp taskwait
            cpu_up_to_date = true;
            fields   ->backward_device();
            boundary ->backward_device(*thermo);
            thermo   ->backward_device();
            microphys->backward_device();
        }
        #endif

        // Prepare all the masks.
        const std::vector<std::string>& mask_list = stats->get_mask_list();

        stats->initialize_masks();
        for (auto& mask_name : mask_list)
        {
            // Get the mask from one of the mask providing classes
            if (fields->has_mask(mask_name))
                fields->get_mask(*stats, mask_name);
            else if (thermo->has_mask(mask_name))
                thermo->get_mask(*stats, mask_name);
            else if (microphys->has_mask(mask_name))
                microphys->get_mask(*stats, mask_name);
            else if (decay->has_mask(mask_name))
                decay->get_mask(*stats, mask_name);
            else if (ib->has_mask(mask_name))
                ib->get_mask(*stats, mask_name);
            else
            {
                std::string error_message = "Can not calculate mask for \"" + mask_name + "\"";
                throw std::runtime_error(error_message);
            }
        }
        stats->finalize_masks();

        if (stats->do_tendency())
        {
            calc_masks();
            cpu_up_to_date = false;
            stats->set_tendency(true);
        }
    }
}

// Calculate the statistics for all classes that have a statistics function.
template<typename TF>
void Model<TF>::calc_masks()
{
    // Prepare all the masks.
    const std::vector<std::string>& mask_list = stats->get_mask_list();

    stats->initialize_masks();
    for (auto& mask_name : mask_list)
    {
        // Get the mask from one of the mask providing classes
        if (fields->has_mask(mask_name))
            fields->get_mask(*stats, mask_name);
        else if (thermo->has_mask(mask_name))
            thermo->get_mask(*stats, mask_name);
        else if (microphys->has_mask(mask_name))
            microphys->get_mask(*stats, mask_name);
        else if (decay->has_mask(mask_name))
            decay->get_mask(*stats, mask_name);
        else if (ib->has_mask(mask_name))
            ib->get_mask(*stats, mask_name);
        else
        {
            std::string error_message = "Can not calculate mask for \"" + mask_name + "\"";
            throw std::runtime_error(error_message);
        }
    }
    stats->finalize_masks();
}

template<typename TF>
void Model<TF>::set_time_step()
{
    // Only set the time step if the model is not in a substep.
    if (timeloop->in_substep())
        return;

    // Retrieve the maximum allowed time step per class.
    timeloop->set_time_step_limit();
    timeloop->set_time_step_limit(advec    ->get_time_limit(timeloop->get_idt(), timeloop->get_dt()));
    timeloop->set_time_step_limit(diff     ->get_time_limit(timeloop->get_idt(), timeloop->get_dt()));
    timeloop->set_time_step_limit(thermo   ->get_time_limit(timeloop->get_idt(), timeloop->get_dt()));
    timeloop->set_time_step_limit(microphys->get_time_limit(timeloop->get_idt(), timeloop->get_dt()));
    timeloop->set_time_step_limit(radiation->get_time_limit(timeloop->get_itime()));
    timeloop->set_time_step_limit(stats    ->get_time_limit(timeloop->get_itime()));
    timeloop->set_time_step_limit(cross    ->get_time_limit(timeloop->get_itime()));
    timeloop->set_time_step_limit(dump     ->get_time_limit(timeloop->get_itime()));
    timeloop->set_time_step_limit(column   ->get_time_limit(timeloop->get_itime()));
    timeloop->set_time_step_limit(dust     ->get_time_limit());

    // Set the time step.
    timeloop->set_time_step();
}

// Add all masks
template<typename TF>
void Model<TF>::add_statistics_masks()
{
    const std::vector<std::string>& mask_list = stats->get_mask_list();

    // Check whether the mask can be retrieved from any of the mask-providing classes
    for (auto& mask_name : mask_list)
    {
        if (mask_name == "default")
            stats->add_mask(mask_name);
        else if (fields->has_mask(mask_name))
            stats->add_mask(mask_name);
        else if (thermo->has_mask(mask_name))
            stats->add_mask(mask_name);
        else if (microphys->has_mask(mask_name))
            stats->add_mask(mask_name);
        else if (decay->has_mask(mask_name))
            stats->add_mask(mask_name);
        else if (ib->has_mask(mask_name))
            stats->add_mask(mask_name);
        else
        {
            std::string error_message = "Can not calculate mask for \"" + mask_name + "\"";
            throw std::runtime_error(error_message);
        }
    }
}

// Print the status information to the .out file.
template<typename TF>
void Model<TF>::print_status()
{
    double cputime, end;
    static double start;
    static FILE *dnsout = NULL;
    static bool first = true;

    if (first)
    {
        start = master.get_wall_clock_time();

        if (master.get_mpiid() == 0)
        {
            std::string outputname = sim_name + ".out";
            dnsout = std::fopen(outputname.c_str(), "a");
            std::setvbuf(dnsout, NULL, _IOLBF, 1024);
            std::fprintf(
                    dnsout, "%8s %13s %10s %11s %8s %8s %11s %16s %16s\n",
                    "ITER", "TIME", "CPUDT", "DT", "CFL", "DNUM", "DIV", "MOM", "TKE");
        }
        first = false;
    }

    if (timeloop->do_check())
    {
        const double time = timeloop->get_time();
        const int iter = timeloop->get_iteration();
        const double dt = timeloop->get_dt();
        end     = master.get_wall_clock_time();
        cputime = end - start;
        start   = end;

        boundary->set_ghost_cells_w(Boundary_w_type::Conservation_type);
        const TF div = pres->check_divergence();
        boundary->set_ghost_cells_w(Boundary_w_type::Normal_type);
        TF mom  = fields->check_momentum();
        TF tke  = fields->check_tke();
        TF mass = fields->check_mass();
        TF cfl  = advec->get_cfl(timeloop->get_dt());
        TF dn   = diff->get_dn(timeloop->get_dt());

        if (master.get_mpiid() == 0)
        {
            std::fprintf(dnsout, "%8d %13.6G %10.4f %11.3E %8.4f %8.4f %11.3E %16.8E %16.8E\n",
                    iter, time, cputime, dt, cfl, dn, div, mom, tke);
            std::fflush(dnsout);
        }

        if (!(cfl>=0. && cfl < 10.) || (!std::isfinite(cfl)))
        {
            std::string error_message = "Simulation has non-finite numbers";
            throw std::runtime_error(error_message);
        }
    }
}

#ifdef FLOAT_SINGLE
template class Model<float>;
#else
template class Model<double>;
#endif<|MERGE_RESOLUTION|>--- conflicted
+++ resolved
@@ -121,7 +121,6 @@
 
     try
     {
-<<<<<<< HEAD
         grid      = std::make_shared<Grid<TF>>     (master, *input);
         soil_grid = std::make_shared<Soil_grid<TF>>(master, *grid, *input);
         fields    = std::make_shared<Fields<TF>>   (master, *grid, *soil_grid, *input);
@@ -154,39 +153,6 @@
         cross     = std::make_shared<Cross <TF>>(master, *grid, *soil_grid, *fields, *input);
 
         budget    = Budget<TF>::factory(master, *grid, *fields, *thermo, *diff, *advec, *force, *stats, *input);
-=======
-        grid       = std::make_shared<Grid<TF>>     (master, *input);
-        soil_grid  = std::make_shared<Soil_grid<TF>>(master, *grid, *input);
-        fields     = std::make_shared<Fields<TF>>   (master, *grid, *soil_grid, *input);
-        timeloop   = std::make_shared<Timeloop<TF>> (master, *grid, *soil_grid, *fields, *input, sim_mode);
-        fft        = std::make_shared<FFT<TF>>      (master, *grid);
-
-        boundary   = Boundary<TF> ::factory(master, *grid, *soil_grid, *fields, *input);
-
-        advec      = Advec<TF>    ::factory(master, *grid, *fields, *input);
-        diff       = Diff<TF>     ::factory(master, *grid, *fields, *boundary, *input);
-        pres       = Pres<TF>     ::factory(master, *grid, *fields, *fft, *input);
-        thermo     = Thermo<TF>   ::factory(master, *grid, *fields, *input, sim_mode);
-        microphys  = Microphys<TF>::factory(master, *grid, *fields, *input);
-        radiation  = Radiation<TF>::factory(master, *grid, *fields, *input);
-
-        force      = std::make_shared<Force  <TF>>(master, *grid, *fields, *input);
-        buffer     = std::make_shared<Buffer <TF>>(master, *grid, *fields, *input);
-        decay      = std::make_shared<Decay  <TF>>(master, *grid, *fields, *input);
-        limiter    = std::make_shared<Limiter<TF>>(master, *grid, *fields, *diff, *input);
-        source     = std::make_shared<Source <TF>>(master, *grid, *fields, *input);
-        aerosol    = std::make_shared<Aerosol<TF>>(master, *grid, *fields, *input);
-        background = std::make_shared<Background<TF>>(master, *grid, *fields, *input);
-
-        ib         = std::make_shared<Immersed_boundary<TF>>(master, *grid, *fields, *input);
-
-        stats      = std::make_shared<Stats <TF>>(master, *grid, *soil_grid, *background, *fields, *advec, *diff, *input);
-        column     = std::make_shared<Column<TF>>(master, *grid, *fields, *input);
-        dump       = std::make_shared<Dump  <TF>>(master, *grid, *fields, *input);
-        cross      = std::make_shared<Cross <TF>>(master, *grid, *soil_grid, *fields, *input);
-
-        budget     = Budget<TF>::factory(master, *grid, *fields, *thermo, *diff, *advec, *force, *stats, *input);
->>>>>>> e71ccc15
 
         // Parse the statistics masks
         add_statistics_masks();
@@ -301,7 +267,7 @@
     buffer->create(*input, *input_nc, *stats);
     force->create(*input, *input_nc, *stats);
     source->create(*input, *input_nc);
-    dust->create(timeloop->get_ifactor());
+    dust->create(*timeloop);
     aerosol->create(*input, *input_nc, *stats);
     background->create(*input, *input_nc, *stats);
 
@@ -322,6 +288,7 @@
     pres->create(*stats);
     advec->create(*stats);
     diff->create(*stats, false);
+
     budget->create(*stats);
 }
 
@@ -375,7 +342,6 @@
         const int nthreads_out=1;
         #endif
     #endif
-
 
     #pragma omp parallel num_threads(nthreads_out)
     {
@@ -650,6 +616,7 @@
     radiation->clear_device();
     column   ->clear_device();
     aerosol  ->clear_device();
+
     // Clear pressure last, for memory check
     pres     ->clear_device();
 }
