--- conflicted
+++ resolved
@@ -131,13 +131,8 @@
         force     = std::make_shared<Force  <TF>>(master, *grid, *fields, *input);
         buffer    = std::make_shared<Buffer <TF>>(master, *grid, *fields, *input);
         decay     = std::make_shared<Decay  <TF>>(master, *grid, *fields, *input);
-<<<<<<< HEAD
-        limiter   = std::make_shared<Limiter<TF>>(master, *grid, *fields, *diff, *input);
-        ib        = std::make_shared<Immersed_boundary<TF>>(master, *grid, *fields, *input);
-=======
         limiter   = std::make_shared<Limiter<TF>>(master, *grid, *fields, *input);
         source    = std::make_shared<Source <TF>>(master, *grid, *fields, *input);
->>>>>>> eeb099bb
 
         ib        = std::make_shared<Immersed_boundary<TF>>(master, *grid, *fields, *input);
 
@@ -178,6 +173,7 @@
 void Model<TF>::init()
 {
     master.init(*input);
+
     grid->init();
     soil_grid->init();
     fields->init(*input, *dump, *cross, sim_mode);
@@ -240,6 +236,7 @@
     stats->create(*timeloop, sim_name);
     column->create(*input, *timeloop, sim_name);
 
+
     // Load the fields, and create the field statistics
     fields->load(timeloop->get_iotime());
     fields->create_stats(*stats);
@@ -327,7 +324,6 @@
         #endif
     #endif
 
-
     #pragma omp parallel num_threads(nthreads_out)
     {
         #pragma omp master
@@ -390,6 +386,15 @@
                 // Calculate the diffusion tendency.
                 diff->exec(*stats);
 
+                // Calculate the thermodynamics and the buoyancy tendency.
+                thermo->exec(timeloop->get_sub_time_step(), *stats);
+
+                // Calculate the microphysics.
+                microphys->exec(*thermo, timeloop->get_dt(), *stats);
+
+                // Calculate the radiation fluxes and the related heating rate.
+                radiation->exec(*thermo, timeloop->get_time(), *timeloop, *stats);
+
                 // Calculate the tendency due to damping in the buffer layer.
                 buffer->exec(*stats);
 
@@ -412,9 +417,6 @@
 
                 // Apply the limiter as the last tendency.
                 limiter->exec(timeloop->get_sub_time_step(), *stats);
-
-                // tentativechange, SvdL, 07.06.22: Add enforcement of minimum sgstke is not included in the limiter call..
-                // maybe not the nicest option, and new limiter function was required. Also still enforce minimum in init stage?!
 
                 // Calculate the total tendency statistics, if necessary
                 for (auto& it: fields->at)
@@ -613,7 +615,7 @@
         fields   ->exec_stats(*stats);
         thermo   ->exec_stats(*stats);
         microphys->exec_stats(*stats, *thermo, dt);
-        diff     ->exec_stats(*stats, *thermo); // SvdL, 08.07.22: also pass thermo pointer here
+        diff     ->exec_stats(*stats, *thermo);
         budget   ->exec_stats(*stats);
         boundary ->exec_stats(*stats);
     }
@@ -635,6 +637,12 @@
         thermo   ->exec_dump(*dump, iotime);
         microphys->exec_dump(*dump, iotime);
     }
+
+    // Handle the routines that share computations between stats, cross, and dump.
+    radiation->exec_all_stats(
+            *stats, *cross, *dump,
+            *thermo, *timeloop,
+            itime, iotime);
 
     if (stats->do_statistics(itime))
     {
