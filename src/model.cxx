--- conflicted
+++ resolved
@@ -388,7 +388,6 @@
     // statistics when not in substep and not directly after restart
     if(!timeloop->insubstep() && !((timeloop->iteration > 0) && (timeloop->itime == timeloop->istarttime)))
     {
-<<<<<<< HEAD
       if(stats->dostats())
       {
         fields->statsexec();
@@ -396,16 +395,8 @@
         stats->exec(timeloop->iteration, timeloop->time, timeloop->itime);
       }
 
-      if(cross->exec(timeloop->time, timeloop->itime, timeloop->iotime))
-        return 1;
-=======
-      stats->exec(timeloop->iteration, timeloop->time, timeloop->itime);
-      //if(cross->exec(timeloop->time, timeloop->itime, timeloop->iotime))
-      //  return 1;
-
       if(cross->docross())
         fields->execcross();
->>>>>>> c49db8f3
     }
 
     // exit the simulation when the runtime has been hit after the pressure calculation
