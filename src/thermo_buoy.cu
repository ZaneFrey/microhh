/*
 * MicroHH
 * Copyright (c) 2011-2015 Chiel van Heerwaarden
 * Copyright (c) 2011-2015 Thijs Heus
 * Copyright (c) 2014-2015 Bart van Stratum
 *
 * This file is part of MicroHH
 *
 * MicroHH is free software: you can redistribute it and/or modify
 * it under the terms of the GNU General Public License as published by
 * the Free Software Foundation, either version 3 of the License, or
 * (at your option) any later version.

 * MicroHH is distributed in the hope that it will be useful,
 * but WITHOUT ANY WARRANTY; without even the implied warranty of
 * MERCHANTABILITY or FITNESS FOR A PARTICULAR PURPOSE.  See the
 * GNU General Public License for more details.

 * You should have received a copy of the GNU General Public License
 * along with MicroHH.  If not, see <http://www.gnu.org/licenses/>.
 */

#include <cstdio>
#include "grid.h"
#include "fields.h"
#include "thermo_buoy.h"
#include "fd.h"
#include "tools.h"

namespace ThermoBuoy_g
{
  __global__ void calcBuoyancyTend_2nd(double * __restrict__ wt, double * __restrict__ b, 
                                       int istart, int jstart, int kstart,
                                       int iend,   int jend,   int kend,
                                       int jj, int kk)
  {
    int i = blockIdx.x*blockDim.x + threadIdx.x + istart; 
    int j = blockIdx.y*blockDim.y + threadIdx.y + jstart; 
    int k = blockIdx.z + kstart; 
  
    if(i < iend && j < jend && k < kend)
    {
      int ijk = i + j*jj + k*kk;
      wt[ijk] += fd::o2::interp2(b[ijk-kk], b[ijk]);
    }
  }
  
  __global__ void calcBuoyancyTend_4th(double * __restrict__ wt, double * __restrict__ b, 
                                       int istart, int jstart, int kstart,
                                       int iend,   int jend,   int kend,
                                       int jj, int kk)
  {
    const int i = blockIdx.x*blockDim.x + threadIdx.x + istart; 
    const int j = blockIdx.y*blockDim.y + threadIdx.y + jstart; 
    const int k = blockIdx.z + kstart;
  
    const int kk1 = 1*kk;
    const int kk2 = 2*kk;
  
    if(i < iend && j < jend && k < kend)
    {
      const int ijk = i + j*jj + k*kk;
      wt[ijk] += fd::o4::ci0*b[ijk-kk2] + fd::o4::ci1*b[ijk-kk1] + fd::o4::ci2*b[ijk] + fd::o4::ci3*b[ijk+kk1];
    }
  }
} // end namespace

#ifdef USECUDA
void ThermoBuoy::exec()
{
  const int blocki = grid->iThreadBlock;
  const int blockj = grid->jThreadBlock;
  const int gridi  = grid->imax/blocki + (grid->imax%blocki > 0);
  const int gridj  = grid->jmax/blockj + (grid->jmax%blockj > 0);

  dim3 gridGPU (gridi, gridj, grid->kmax-1);
  dim3 blockGPU(blocki, blockj, 1);
  
  const int offs = grid->memoffset;

  if(grid->swspatialorder== "2")
  {
<<<<<<< HEAD
    thermo_buoy_calcbuoyancytend_2nd<<<gridGPU, blockGPU>>>(&fields->wt->data_g[offs], &fields->s["b"]->data_g[offs], 
                                                            grid->istart, grid->jstart, grid->kstart+1,
                                                            grid->iend,   grid->jend, grid->kend,
                                                            grid->icellsp, grid->ijcellsp);
=======
    ThermoBuoy_g::calcBuoyancyTend_2nd<<<gridGPU, blockGPU>>>(&fields->wt->data_g[offs], &fields->sp["b"]->data_g[offs], 
                                                              grid->istart, grid->jstart, grid->kstart+1,
                                                              grid->iend,   grid->jend, grid->kend,
                                                              grid->icellsp, grid->ijcellsp);
>>>>>>> 306b9c3f
    cudaCheckError();
  }
  else if(grid->swspatialorder== "4")
  {
<<<<<<< HEAD
    thermo_buoy_calcbuoyancytend_4th<<<gridGPU, blockGPU>>>(&fields->wt->data_g[offs], &fields->s["b"]->data_g[offs], 
                                                            grid->istart, grid->jstart, grid->kstart+1,
                                                            grid->iend,   grid->jend, grid->kend,
                                                            grid->icellsp, grid->ijcellsp);
    cudaCheckError();
  }

  return 0;
=======
    ThermoBuoy_g::calcBuoyancyTend_4th<<<gridGPU, blockGPU>>>(&fields->wt->data_g[offs], &fields->sp["b"]->data_g[offs], 
                                                              grid->istart, grid->jstart, grid->kstart+1,
                                                              grid->iend,   grid->jend, grid->kend,
                                                              grid->icellsp, grid->ijcellsp);
    cudaCheckError();
  }
>>>>>>> 306b9c3f
}
#endif<|MERGE_RESOLUTION|>--- conflicted
+++ resolved
@@ -80,37 +80,19 @@
 
   if(grid->swspatialorder== "2")
   {
-<<<<<<< HEAD
-    thermo_buoy_calcbuoyancytend_2nd<<<gridGPU, blockGPU>>>(&fields->wt->data_g[offs], &fields->s["b"]->data_g[offs], 
-                                                            grid->istart, grid->jstart, grid->kstart+1,
-                                                            grid->iend,   grid->jend, grid->kend,
-                                                            grid->icellsp, grid->ijcellsp);
-=======
     ThermoBuoy_g::calcBuoyancyTend_2nd<<<gridGPU, blockGPU>>>(&fields->wt->data_g[offs], &fields->sp["b"]->data_g[offs], 
                                                               grid->istart, grid->jstart, grid->kstart+1,
                                                               grid->iend,   grid->jend, grid->kend,
                                                               grid->icellsp, grid->ijcellsp);
->>>>>>> 306b9c3f
     cudaCheckError();
   }
   else if(grid->swspatialorder== "4")
   {
-<<<<<<< HEAD
-    thermo_buoy_calcbuoyancytend_4th<<<gridGPU, blockGPU>>>(&fields->wt->data_g[offs], &fields->s["b"]->data_g[offs], 
-                                                            grid->istart, grid->jstart, grid->kstart+1,
-                                                            grid->iend,   grid->jend, grid->kend,
-                                                            grid->icellsp, grid->ijcellsp);
-    cudaCheckError();
-  }
-
-  return 0;
-=======
     ThermoBuoy_g::calcBuoyancyTend_4th<<<gridGPU, blockGPU>>>(&fields->wt->data_g[offs], &fields->sp["b"]->data_g[offs], 
                                                               grid->istart, grid->jstart, grid->kstart+1,
                                                               grid->iend,   grid->jend, grid->kend,
                                                               grid->icellsp, grid->ijcellsp);
     cudaCheckError();
   }
->>>>>>> 306b9c3f
 }
 #endif