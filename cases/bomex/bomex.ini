[mpi]
npx=1
npy=1

[grid]
itot=32
jtot=32
ktot=32

xsize=3000.
ysize=3000.
zsize=3000.

utrans=-8.
vtrans= 0.

swspatialorder=2

[advec]
cflmax=1.2

[diff]
swdiff=les2s
dnmax=0.1

[thermo]
swthermo=moist
<<<<<<< HEAD
#gravitybeta=0.0327
=======
thvref=303.2
>>>>>>> 244f024f
ps=101500.

[force]
swlspres=geo
fc=0.376e-4
swls=1
lslist=s,qt
swwls=1

[boundary]
mbcbot=ustar
mbctop=freeslip
sbcbot=flux
sbctop=neumann
sbot[s]=8.e-3
stop[s]=0.00365
sbot[qt]=5.2e-5
stop[qt]=1.2e-6
swboundary=surface
z0m=0.1
z0h=0.1
ustar=0.28

[fields]
visc=1.e-5
svisc=1.e-5
#slist=qt

rndseed=2
rndamp[s]=0.1
rndamp[qt]=1.e-4
rndz=300.
rndexp=2.

[buffer]
swbuffer=1
zstart=2250.
sigma=0.00223
beta=2.

[time]
endtime=21600.
dt=6.
dtmax=60.
savetime=1800
outputiter=50
adaptivestep=true
starttime=0
rkorder=3

[stats]
swstats=les
sampletime=300
<|MERGE_RESOLUTION|>--- conflicted
+++ resolved
@@ -25,11 +25,6 @@
 
 [thermo]
 swthermo=moist
-<<<<<<< HEAD
-#gravitybeta=0.0327
-=======
-thvref=303.2
->>>>>>> 244f024f
 ps=101500.
 
 [force]
