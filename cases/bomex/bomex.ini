[mpi]
npx=1
npy=1

[grid]
itot=32
jtot=32
ktot=32

xsize=3000.
ysize=3000.
zsize=3000.

u=-8.
v= 0.

swspatialorder=2

[advec]
cflmax=1.2

[diff]
swdiff=22
dnmax=0.1

[thermo]
swthermo=moist
gravitybeta=0.0327
ps=1.e5

[force]
swforce=2
fc=0.376e-4
swls=1
<<<<<<< HEAD
lslist=s,q
=======
lslist=s,qt
>>>>>>> bd2e620c
swwls=1 

[boundary]
mbcbot=0
mbctop=1
sbcbot=2
sbctop=1
sbot[s]=8.e-3
stop[s]=0.00365
sbot[qt]=5.2e-5
stop[qt]=1.2e-6
swboundary=surface
z0m=0.1
z0h=0.1
#ustar=0.1

[fields]
visc=1.e-5
svisc=1.e-5

# slist=q

rndseed=2
rndamp[s]=0.1
rndz=300.
rndbeta=2.

[buffer]
swbuffer=1
bufferz=2250.
buffersigma=0.00223
bufferbeta=2.

[time]
runtime=86400.
dt=6.
dtmax=60.
savetime=1800
outputiter=50
adaptivestep=true
starttime=0
rkorder=3

[stats]
swstats=0
statstime=300
<|MERGE_RESOLUTION|>--- conflicted
+++ resolved
@@ -32,11 +32,7 @@
 swforce=2
 fc=0.376e-4
 swls=1
-<<<<<<< HEAD
-lslist=s,q
-=======
 lslist=s,qt
->>>>>>> bd2e620c
 swwls=1 
 
 [boundary]
