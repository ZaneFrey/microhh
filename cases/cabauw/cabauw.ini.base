--- conflicted
+++ resolved
@@ -7,19 +7,11 @@
 wallclocklimit=1e9
 
 [grid]
-<<<<<<< HEAD
-itot=8
-jtot=8
-ktot=None
-xsize=800
-ysize=800
-=======
 itot=None
 jtot=None
 ktot=None
 xsize=None
 ysize=None
->>>>>>> 8e71469e
 zsize=None
 utrans=0.0
 vtrans=0.0
